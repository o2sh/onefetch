--- conflicted
+++ resolved
@@ -1,32 +1,23 @@
 [workspace.package]
-<<<<<<< HEAD
   authors    = [ "o2sh <ossama-hjaji@live.fr>" ]
   edition    = "2021"
   license    = "MIT"
   repository = "https://github.com/o2sh/onefetch"
-  version    = "2.23.1"
-=======
-authors = ["o2sh <ossama-hjaji@live.fr>"]
-edition = "2021"
-license = "MIT"
-version = "2.24.0"
-repository = "https://github.com/o2sh/onefetch"
->>>>>>> 66adc588
+  version    = "2.24.0"
 
 [workspace]
   members = [ "ascii", "image", "manifest" ]
 
-<<<<<<< HEAD
   [workspace.dependencies]
     anyhow = "1.0"
-    clap = { version = "4.5.26", features = [ "derive" ] }
-    image = { version = "0.25.5", default-features = false, features = [
+    clap = { version = "4.5.34", features = [ "derive" ] }
+    image = { version = "0.25.6", default-features = false, features = [
       "color_quant",
       "jpeg",
       "png",
       "webp",
     ] }
-    owo-colors = "4.1.0"
+    owo-colors = "4.2.1"
     strum = { version = "0.26.3", features = [ "derive" ] }
 
 [package]
@@ -40,7 +31,7 @@
   license.workspace    = true
   name                 = "onefetch"
   repository.workspace = true
-  rust-version         = "1.81.0"
+  rust-version         = "1.82.0"
   version.workspace    = true
 
 [dependencies]
@@ -48,55 +39,17 @@
   askalono = "0.5.0"
   byte-unit = "5.1.6"
   clap.workspace = true
-  clap_complete = "4.5.42"
-  crossbeam-channel = "0.5.14"
-  gix = { version = "0.70.0", default-features = false, features = [
-=======
-[workspace.dependencies]
-owo-colors = "4.2.1"
-anyhow = "1.0"
-clap = { version = "4.5.34", features = ["derive"] }
-image = { version = "0.25.6", default-features = false, features = [
-    "color_quant",
-    "jpeg",
-    "png",
-    "webp",
-] }
-strum = { version = "0.26.3", features = ["derive"] }
-
-[package]
-authors.workspace = true
-edition.workspace = true
-version.workspace = true
-license.workspace = true
-repository.workspace = true
-categories = ["command-line-utilities"]
-description = "Command-line Git information tool"
-exclude = ["docs/vercel/*"]
-keywords = ["git", "cli", "terminal"]
-name = "onefetch"
-homepage = "https://onefetch.dev"
-rust-version = "1.82.0"
-
-[dependencies]
-anyhow.workspace = true
-askalono = "0.5.0"
-byte-unit = "5.1.6"
-clap.workspace = true
-clap_complete = "4.5.47"
-crossbeam-channel = "0.5.15"
-gix = { version = "0.72.1", default-features = false, features = [
-    "max-performance-safe",
->>>>>>> 66adc588
+  clap_complete = "4.5.47"
+  crossbeam-channel = "0.5.15"
+  gix = { version = "0.72.1", default-features = false, features = [
     "blob-diff",
     "index",
     "mailmap",
     "max-performance-safe",
     "status",
-<<<<<<< HEAD
   ] }
-  gix-features = { version = "0.40.0", features = [ "zlib-ng" ] }
-  globset = "0.4.15"
+  gix-features = { version = "0.42.1", features = [ "zlib-ng" ] }
+  globset = "0.4.16"
   human-panic = "2.0.2"
   image.workspace = true
   num-format = "0.4.4"
@@ -111,45 +64,16 @@
   # TODO With the new value parsers, we're really close to being able to eliminate
   # the strum dependency
   strum.workspace = true
-  time            = { version = "0.3.37", features = [ "formatting" ] }
+  time            = { version = "0.3.41", features = [ "formatting" ] }
   time-humanize   = { version = "0.1.3", features = [ "time" ] }
   tokei           = "13.0.0-alpha.8"
   typetag         = "0.2"
 
 [dev-dependencies]
-  criterion     = "0.5.1"
-  gix-testtools = "0.15.0"
-  insta         = { version = "1.42.1", features = [ "json", "redactions" ] }
-  rstest        = "0.24.0"
-=======
-] }
-gix-features = { version = "0.42.1", features = ["zlib-ng"] }
-globset = "0.4.16"
-human-panic = "2.0.2"
-image.workspace = true
-num-format = "0.4.4"
-onefetch-ascii = { path = "ascii", version = "2.19.0" }
-onefetch-image = { path = "image", version = "2.19.0" }
-onefetch-manifest = { path = "manifest", version = "2.19.0" }
-owo-colors.workspace = true
-regex = "1.11.1"
-serde = "1.0"
-serde_json = "1.0"
-serde_yaml = "0.9.34"
-# TODO With the new value parsers, we're really close to being able to eliminate
-# the strum dependency
-strum.workspace = true
-time = { version = "0.3.41", features = ["formatting"] }
-time-humanize = { version = "0.1.3", features = ["time"] }
-tokei = "13.0.0-alpha.8"
-typetag = "0.2"
-
-[dev-dependencies]
-criterion = "0.6.0"
-gix-testtools = "0.16.1"
-insta = { version = "1.43.1", features = ["json", "redactions"] }
-rstest = "0.25.0"
->>>>>>> 66adc588
+  criterion     = "0.6.0"
+  gix-testtools = "0.16.1"
+  insta         = { version = "1.43.1", features = [ "json", "redactions" ] }
+  rstest        = "0.25.0"
 
 [[bench]]
   harness = false
