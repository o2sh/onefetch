--- conflicted
+++ resolved
@@ -37,12 +37,8 @@
 clap.workspace = true
 clap_complete = "4.3.2"
 crossbeam-channel = "0.5.8"
-<<<<<<< HEAD
 gengo = "^0.5.0"
-gix-features-for-configuration-only = { package = "gix-features", version = "0.31.0", features = [
-=======
 gix-features-for-configuration-only = { package = "gix-features", version = "0.33.0", features = [
->>>>>>> 4549bffe
     "zlib-ng",
 ] }
 gix = { version = "0.52.0", default-features = false, features = [
