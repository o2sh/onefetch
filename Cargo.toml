[workspace.package]
authors = ["o2sh <ossama-hjaji@live.fr>"]
edition = "2021"
license = "MIT"
version = "2.22.0"
repository = "https://github.com/o2sh/onefetch"

[workspace]
members = ["ascii", "image", "manifest"]

[workspace.dependencies]
owo-colors = "3.5.0"
anyhow = "1.0"
clap = { version = "4.5.17", features = ["derive"] }
image = "0.24.9"
strum = { version = "0.26.3", features = ["derive"] }

[package]
authors.workspace = true
edition.workspace = true
version.workspace = true
license.workspace = true
repository.workspace = true
categories = ["command-line-utilities"]
description = "Command-line Git information tool"
exclude = ["docs/vercel/*"]
keywords = ["git", "cli", "terminal"]
name = "onefetch"
homepage = "https://onefetch.dev"
rust-version = "1.74.1"

[dependencies]
anyhow.workspace = true
askalono = "0.4.6"
byte-unit = "5.1.4"
clap.workspace = true
<<<<<<< HEAD
clap_complete = "4.5.2"
crossbeam-channel = "0.5.12"
# NOTE Ensures that gengo's gix features don't conflict with the ones we're using
gengo =  { version = "0.11.3", default-features = false, features = ["max-performance-safe"] }
gix = { version = "0.63.0", default-features = false, features = [
=======
clap_complete = "4.5.26"
crossbeam-channel = "0.5.13"
gix = { version = "0.66.0", default-features = false, features = [
>>>>>>> 465ccc79
    "max-performance-safe",
    "blob-diff",
    "mailmap",
    "index",
    "status",
] }
gix-features = { version = "0.38.0", features = ["zlib-ng"] }
globset = "0.4.15"
human-panic = "2.0.1"
image.workspace = true
num-format = "0.4.4"
onefetch-ascii = { path = "ascii", version = "2.19.0" }
onefetch-image = { path = "image", version = "2.19.0" }
onefetch-manifest = { path = "manifest", version = "2.19.0" }
owo-colors.workspace = true
regex = "1.11.0"
serde = "1.0"
serde_json = "1.0"
serde_yaml = "0.9.34"
# TODO With the new value parsers, we're really close to being able to eliminate
# the strum dependency
strum.workspace = true
time = { version = "0.3.36", features = ["formatting"] }
time-humanize = { version = "0.1.3", features = ["time"] }
typetag = "0.2"

[dev-dependencies]
criterion = "0.5.1"
gix-testtools = "0.15.0"
insta = { version = "1.40.0", features = ["json", "redactions"] }
rstest = "0.23.0"

[[bench]]
name = "repo"
harness = false

[build-dependencies]
lazy_static = "1"
regex = "1"
serde_json = "1"
serde_yaml = "0.9"
tera = { version = "1", default-features = false }

[target.'cfg(windows)'.build-dependencies]
winres = "0.1"

[target.'cfg(windows)'.dependencies]
enable-ansi-support = "0.2.1"

[features]
fail-on-deprecated = []<|MERGE_RESOLUTION|>--- conflicted
+++ resolved
@@ -34,17 +34,10 @@
 askalono = "0.4.6"
 byte-unit = "5.1.4"
 clap.workspace = true
-<<<<<<< HEAD
-clap_complete = "4.5.2"
-crossbeam-channel = "0.5.12"
-# NOTE Ensures that gengo's gix features don't conflict with the ones we're using
-gengo =  { version = "0.11.3", default-features = false, features = ["max-performance-safe"] }
-gix = { version = "0.63.0", default-features = false, features = [
-=======
 clap_complete = "4.5.26"
 crossbeam-channel = "0.5.13"
+gengo =  { version = "0.11.3", default-features = false, features = ["max-performance-safe"] }
 gix = { version = "0.66.0", default-features = false, features = [
->>>>>>> 465ccc79
     "max-performance-safe",
     "blob-diff",
     "mailmap",
@@ -69,6 +62,7 @@
 strum.workspace = true
 time = { version = "0.3.36", features = ["formatting"] }
 time-humanize = { version = "0.1.3", features = ["time"] }
+tokei = "12.1.2"
 typetag = "0.2"
 
 [dev-dependencies]
