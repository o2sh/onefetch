[package]
authors = ["o2sh <ossama-hjaji@live.fr>"]
categories = ["command-line-utilities"]
description = "Git repository summary on your terminal"
edition = "2018"
exclude = ["assets/*", "tools/*"]
keywords = [
  "git",
  "cli",
  "terminal",
]
license = "MIT"
name = "onefetch"
readme = "README.md"
repository = "https://github.com/o2sh/onefetch"
rust-version = "1.60.0"
version = "2.12.0"

[package.metadata.deb]
depends = "$auto"
extended-description = """\
Onefetch is a command-line Git information tool written in Rust \
that displays project information and code statistics \
for a local Git repository directly on your terminal."""
maintainer = "o2sh <ossama-hjaji@live.fr>"
priority = "optional"
section = "utility"

[dependencies]
anyhow = "1.0.57"
askalono = "0.4.5"
byte-unit = "4.0.14"
bytecount = "0.6.3"
clap = {version = "3.2.1", features = ["cargo", "derive", "wrap_help"]}
clap_complete = "3.2.1"
color_quant = "1.1.0"
git-repository = {version = "0.18.1", features = ["max-performance", "unstable", "serde1"]}
git2 = {version = "0.14.4", default-features = false}
image = "0.24.2"
owo-colors = "3.4.0"
regex = "1.5.6"
serde = "1.0.137"
serde_json = "1.0.81"
serde_yaml = "0.8.24"
<<<<<<< HEAD
# TODO With the new value parsers, we're really close to being able to eliminate
# the strum dependency
strum = {version = "0.24.0", features = ["derive"]}
=======
strum = {version = "0.24.1", features = ["derive"]}
>>>>>>> 023c0918
term_size = "0.3.2"
time = {version = "0.3.9", features = ["formatting"]}
time-humanize = {version = "0.1.3", features = ["time"]}
tokei = "12.1.2"
toml = "0.5.9"
yaml-rust = "0.4.5"

[target.'cfg(windows)'.dependencies]
ansi_term = "0.12.1"

[target.'cfg(not(windows))'.dependencies]
base64 = "0.13.0"
libc = "0.2.126"

[dev-dependencies]
more-asserts = "0.2.2"
paste = "1.0.7"

[features]
fail-on-deprecated = []<|MERGE_RESOLUTION|>--- conflicted
+++ resolved
@@ -42,13 +42,9 @@
 serde = "1.0.137"
 serde_json = "1.0.81"
 serde_yaml = "0.8.24"
-<<<<<<< HEAD
 # TODO With the new value parsers, we're really close to being able to eliminate
 # the strum dependency
-strum = {version = "0.24.0", features = ["derive"]}
-=======
 strum = {version = "0.24.1", features = ["derive"]}
->>>>>>> 023c0918
 term_size = "0.3.2"
 time = {version = "0.3.9", features = ["formatting"]}
 time-humanize = {version = "0.1.3", features = ["time"]}
