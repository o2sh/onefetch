[package]
authors = ["o2sh <ossama-hjaji@live.fr>"]
categories = ["command-line-utilities"]
description = "Git repository summary on your terminal"
edition = "2018"
exclude = ["assets/*", "tools/*"]
keywords = [
  "git",
  "cli",
  "terminal",
]
license = "MIT"
name = "onefetch"
readme = "README.md"
repository = "https://github.com/o2sh/onefetch"
version = "2.11.0"

[package.metadata.deb]
depends = "$auto"
extended-description = """\
Onefetch is a command-line Git information tool written in Rust \
that displays project information and code statistics \
for a local Git repository directly on your terminal."""
maintainer = "o2sh <ossama-hjaji@live.fr>"
priority = "optional"
section = "utility"

[dependencies]
anyhow = "1.0"
askalono = "0.4.4"
byte-unit = "4.0.14"
bytecount = "0.6.2"
clap = {version = "3.1.6", features = ["cargo", "wrap_help"]}
color_quant = "1.1.0"
git2 = {version = "0.14.1", default-features = false}
image = "0.24.1"
<<<<<<< HEAD
owo-colors = "3.2.0"
regex = "1.4.6"
=======
regex = "1.5.5"
>>>>>>> ea987195
serde = "1.0.136"
serde_json = "1.0.79"
serde_yaml = "0.8"
strum = {version = "0.24.0", features = ["derive"]}
term_size = "0.3.2"
time = {version = "0.3.7", features = ["formatting"]}
time-humanize = {version = "0.1.3", features = ["time"]}
tokei = "12.1.2"
toml = "0.5.8"
yaml-rust = "0.4"

[target.'cfg(windows)'.dependencies]
ansi_term = "0.12"

[target.'cfg(not(windows))'.dependencies]
base64 = "0.13.0"
libc = "0.2.119"

[dev-dependencies]
more-asserts = "0.2"
paste = "1.0.6"

[features]
fail-on-deprecated = []<|MERGE_RESOLUTION|>--- conflicted
+++ resolved
@@ -34,12 +34,8 @@
 color_quant = "1.1.0"
 git2 = {version = "0.14.1", default-features = false}
 image = "0.24.1"
-<<<<<<< HEAD
 owo-colors = "3.2.0"
-regex = "1.4.6"
-=======
 regex = "1.5.5"
->>>>>>> ea987195
 serde = "1.0.136"
 serde_json = "1.0.79"
 serde_yaml = "0.8"
