--- conflicted
+++ resolved
@@ -2207,10 +2207,6 @@
       - "#FFFFFF"
       - "#00FF39"
     chip: "#0000FB"
-<<<<<<< HEAD
-  serialization: raku
-=======
->>>>>>> 4c0c2014
 Renpy:
   type: programming
   ascii: |
