Abap:
  type: programming
  ascii: |
    {0}xxxxxxxxxxxxxxxxxxxx
    {0}xx{1}###{0}xxx{1}##{0}xx{1}####{0}xxx{1} ##  ####   ##  ####
    {0}x{1}#{0}xxxxx{1}#{0}xx{1}#{0}x{1}#{0}xxx{1}#{0}x{1} #  # #   # #  # #   #
    {0}xx{1}###{0}xx{1}####{0}x{1}####{0}x{1}  #### ####  #### ####
    {0}xxxxx{1}#{0}x{1}#{0}xx{1}#{0}x{1}#{0}xxx{1}   #  # #   # #  # #
    {0}x{1}####{0}xx{1}#{0}xx{1}#{0}x{1}#{0}xx{1}    #  # ####  #  # #
    {0}xxxxxxxxxxxxxx
  colors:
    ansi:
      - blue
      - white
    hex:
      - "#1B387D"
      - "#EEEEEE"
    chip: "#E8274B"
ABNF:
  type: data
  ascii: |
    {0}          ______
    {0}         |      |
    {0}         |  /\  |
    {0}>>---+-->| /--\ |-->+--->>
    {0}     |   |______|   |
    {0}     |    ______    |
    {0}     |   |  __  |   |
    {0}     |   | |__) |   |
    {0}     +-->| |__) |-->+
    {0}     |   |______|   |
    {0}     |    ______    |
    {0}     |   |      |   |
    {0}     |   | |\ | |   |
    {0}     +-->| | \| |-->+
    {0}     |   |______|   |
    {0}     |    ______    |
    {0}     |   |  ___ |   |
    {0}     |   | |___ |   |
    {0}     +-->| |    |-->+
    {0}         |______|
  colors:
    ansi:
      - white
    hex:
      - "#888888"
    chip: "#555e25"
Ada:
  type: programming
  ascii: |
    {0}                              *
    {0}                              *
    {0}                            * **
    {0}   *                        *****
    {0}   **                       ******
    {0}    **                   ###********
    {0}    ***          -******#'###*********
    {0}     *****               #### *********
    {0}      ****************************{1}XXX{0}**
    {0}     ** ******************{1}XXXX{2}o{1}X{0}*{1}X{2}o{1}XXX{0}*
    {0}      **** ***************{1}XXXX{2}ooooo{1}XX{0}*
    {0}        *******************{1}XXXX{2}ooooo{1}X
    {0}          *******************{1}XXX{2}ooo{1}X
    {0}          ************************{1}XX{0}*
    {0}             *************    ******
    {0}  /| |                           ****
    {0} /-|(|(|                     ********
    {0}                        ************
    {0}Time-tested, safe     *************
    {0}and secure            ***********
    {0}                         *****
  colors:
    ansi:
      - white
      - cyan
      - blue
    hex:
      - "#FFFFFF"
      - "#0018C9"
      - "#0C0A7C"
    chip: "#02F88C"
Assembly:
  type: programming
  ascii: |
    {0}     __________________________
    {0}    /                          \
    {1}==={0}|  {1}.-.                       {0}|{1}===
    {0}   | {1}(   )                      {0}|
    {1}==={0}|  {1}'-'                       {0}|{1}===
    {0}   |                            |
    {1}==={0}|     {2} _____  ___ ____       {0}|{1}===
    {0}   |     {2}(____ |/___)    \      {0}|
    {1}==={0}|     {2}/ ___ |___ | | | |     {0}|{1}===
    {0}   |     {2}\_____(___/|_|_|_|     {0}|
    {1}==={0}|                            |{1}===
    {0}   |                            |
    {1}==={0}|                       {1}.-.  {0}|{1}===
    {0}   |                      {1}(   ) {0}|
    {1}==={0}|                       {1}'-'  {0}|{1}===
    {0}    \__________________________/
  colors:
    ansi:
      - white
      - yellow
      - green
    chip: "#6E4C13"
AutoHotKey:
  type: programming
  ascii: |
    {1} .----------------.
    {1}| .--------------. |
    {1}| | {0} ____  ____ {1} | |
    {1}| | {0}|_   ||   _|{1} | |
    {1}| | {0}  | |__| |  {1} | |
    {1}| | {0}  |  __  |  {1} | |
    {1}| | {0} _| |  | |_ {1} | |
    {1}| | {0}|____||____|{1} | |
    {1}| |              | |
    {1}| '--------------' |
    {1} '----------------'
  colors:
    ansi:
      - white
      - green
    hex:
      - "#FFFFFF"
      - "#119810"
    chip: "#6594B9"
Bash:
  type: programming
  ascii: |
    {0}             _._
    {0}         _.-'   '-._
    {0}     _.-'           '-._
    {0} _.-'                   '-._
    {0}|                        _,-|
    {0}|                    _,-'+++|
    {0}|                _,-'+++++++|
    {0}|             ,-'+++++++++++|
    {0}|             |++++ ++++++++|
    {0}|             |+++   +++++++|
    {0}|             |++  +++++++++|
    {0}|             |++++  +++{1}**{0}++|
    {0}|             |++   ++{1}**{0}++++|
    {0}'-,_          |+++ ++++++_,-'
    {0}    '-,_      |++++++_,-'
    {0}        '-,_  |++_,-'
    {0}            '-|-'
  colors:
    ansi:
      - white
      - green
    chip: "#89E051"
C:
  type: programming
  ascii: |
    {0}                 ++++++
    {0}              ++++++++++++
    {0}          ++++++++++++++++++++
    {0}       ++++++++++++++++++++++++++
    {0}    ++++++++++++++++++++++++++++++++
    {0} +++++++++++++{3}************{0}+++++++++++++
    {0}+++++++++++{3}******************{0}++++++++{2};;;
    {0}+++++++++{3}**********************{0}++{2};;;;;;;
    {0}++++++++{3}*********{0}++++++{3}******{2};;;;;;;;;;;
    {0}+++++++{3}********{0}++++++++++{3}**{2};;;;;;;;;;;;;
    {0}+++++++{3}*******{0}+++++++++{2};;;;;;;;;;;;;;;;;
    {0}+++++++{3}******{0}+++++++{2};;;;;;;;;;;;;;;;;;;;
    {0}+++++++{3}*******{0}+++{1}:::::{2};;;;;;;;;;;;;;;;;;
    {0}+++++++{3}********{1}::::::::::{3}**{2};;;;;;;;;;;;;
    {0}++++++++{3}*********{1}::::::{3}******{2};;;;;;;;;;;
    {0}++++++{1}:::{3}**********************{1}::{2};;;;;;;
    {0}+++{1}::::::::{3}******************{1}::::::::{2};;;
    {1} :::::::::::::{3}************{1}:::::::::::::
    {1}    ::::::::::::::::::::::::::::::::
    {1}       ::::::::::::::::::::::::::
    {1}          ::::::::::::::::::::
    {1}              ::::::::::::
    {1}                 ::::::
  colors:
    ansi:
      - cyan
      - blue
      - blue
      - white
    hex:
      - "#5D6CBF"
      - "#293693"
      - "#3949AA"
      - "#FFFFFF"
    chip: "#555555"
Ceylon:
  type: programming
  ascii: |
    {1}                                 @@
    {1}                                 @@
    {3}          @@@@@@@{1}@@@@@@@@@@@@@@   @@
    {0}    @@@{3}@@@@@@@@@@{1}@@@@@@ /@@@@@@@@  @@@
    {0}  @@@@@@{3}@@@@@@@@@@{1}@@@@ (@@@@ @@@@@  @@{2}@@
    {0} @@@@@@@@{3}@@@@@@@@@@@{1}@@@ \@@@@@@@@@@@@{2}@@@
    {0}@@@@@@@@@@@{3}@@@@@@@@@@@{1}@@@@@@@@@@@@@{2}@@@@
    {0}|/ @@@@@@@@@@{3}@@@@@@@@@@@@{1}@
    {0}   @@@@@@@@@@@@{3}@@@@@@@@@@
    {0}   @@@@@@@@@@@@@@{3}@@@@@@@ {4}@@
    {0}    @@@@@@@     @@@@@@@ {4}@@@
    {0}    @@@@@@ {4}@@    {0}@@@@@ {4}@@@@
    {0}     @@@@ {4}@@@    {0}@@@@@ {4}@@@@@
  colors:
    ansi:
      - yellow
      - yellow
      - yellow
      - yellow
      - yellow
    hex:
      - "#C27E10"
      - "#DDA12E"
      - "#D1911F"
      - "#CC8B18"
      - "#AB7008"
    chip: "#DFA535"
Clojure:
  type: programming
  ascii: |
    {0}               ,....,
    {0}          ,oooooooooooooo,
    {0}      ,oooooooooooooooooooooo,
    {0}    ,oooooooooooooooooooooooooo,
    {0}   ,oooooo::'        '':ooooooooo,
    {0}  '            '\\\\\:   :oooooooo,
    {1}  .,,ooo'  :/:  {0}:\\\\\\\,  :ooooooo,
    {1} :,oooo:  :///:  {0}:\\\\\\\\,  :oooooo:
    {1}:ooooo:  ://///:, {0}:\\\\\\\\,  :ooooo:
    {1}'ooooo: :///////:  {0}:\\\\\\\,  :ooooo:
    {1}'ooooo: ://////: : {0}:\\\\\\\,  :ooooo:
    {1}'ooooo:  :////: ::  {0}:\\\\\\,  :ooooo'
    {1}'oooooo:  ://: ://:  {0}:\\\\,  :ooooo'
    {1} `oooooo:  :' :////:  {0}:\\. ,;;;::'
    {1}  `oooooo:,   ```````
    {1}   `oooooo:::..        .::.,.,::'
    {1}     `oooooooooOOooooOOoooooooo'
    {1}       `ooooooooooooooooooooo'
    {1}         `ooooooooooooooooo'
    {1}             ````````````
  colors:
    ansi:
      - cyan
      - green
    chip: "#DB5855"
CMake:
  type: programming
  ascii: |
    {0}            ;e{2}`
    {0}           ;QD{2}?`
    {0}          ;B#R{2}1r`
    {0}         ;WRMK{2}S|r`
    {0}        :O9KOK{2}S\\*`
    {0}       :keXPk6{2}Zc7v|`
    {0}      :ajyoaZe{3}m{2}JJ{]\`
    {0}     :]z1x}f9{3}@@{2}yujSoc`
    {0}    "7\/LvU{3}Q@@@{2}XoZemXv`
    {0}   ,\**v{1}oo{3}qMBBB{2}kmXEkU9z`
    {0}  ,\*}{1}Sx\||?|cFf{2}okqOdHDx`
    {0} ,L]{1}jc\\\||?*>rr^^|zo{2}$MN]`
    {0}-v{1}7????*>>rrr^^^;;;;;;^\{2}F^`
  colors:
    ansi:
      - blue
      - green
      - red
      - black
    chip: "#DA3434"
CoffeeScript:
  type: programming
  ascii: |
    {0}           #####    ######
    {0}          ###    ###    ###
    {0}  /A\      ######    #####      /A\
    {0}  \AAAAA\                   /AAAAA/
    {0}       \AAAAAAAAAAAAAAAAAAAAA/
    {0}  \AA\                         /AA/
    {0}   |\AAAAAAAAAAAAAAAAAAAAAAAAAAA/|
    {0}  /\\llAAAAAAAAAAAAAAAAAAAAAAAll//
    {0} /#A\\llAAAAAAAAAAAAAAAAAAAAAll//
    {0}|#A   \\llAAAAAAAAAAAAAAAAAAll//
    {0} \#A    \\llAAAAAAAAAAAAAAll//
    {0}   \#A   \\llAAAAAAAAAAAAll//
    {0}     \#A>  ||lAAAAAAAAAAl||
    {0}            \;AAAAAAAAAA;/
  colors:
    ansi:
      - red
    chip: "#244776"
Coq:
  type: programming
  ascii: |
    {0}   ::::::::
    {0} :::::::::::
    {0} :::::::::::
    {0} :::::{1}___{0}:::
    {1}   ______ {0}:
    {1}     ____   _________
    {1}      ___  ___________
    {1}      ___ ____________
    {1}     _________________
    {1}   ___________________
    {1}______________ ______
    {1}   ___________ ___
    {1}      ______
    {1}       ____
    {1}     ______
    {1}    ________
    {1}    ________
  colors:
    ansi:
      - yellow
      - white
    hex:
      - "#BF8C5E"
      - "#D5BE99"
    chip: "#D0B68C"
Cpp:
  type: programming
  ascii: |
    {0}                 ++++++
    {0}              ++++++++++++
    {0}          ++++++++++++++++++++
    {0}       ++++++++++++++++++++++++++
    {0}    ++++++++++++++++++++++++++++++++
    {0} +++++++++++++{3}************{0}+++++++++++++
    {0}+++++++++++{3}******************{0}++++++++{2};;;
    {0}+++++++++{3}**********************{0}++{2};;;;;;;
    {0}++++++++{3}*********{0}++++++{3}******{2};;;;;;;;;;;
    {0}+++++++{3}********{0}++++++++++{3}**{2};;;;;;;;;;;;;
    {0}+++++++{3}*******{0}+++++++++{2};;;;;;{3}**{2};;;;{3}**{2};;;
    {0}+++++++{3}******{0}+++++++{2};;;;;;;;{3}****{2};;{3}****{2};;
    {0}+++++++{3}*******{0}+++{1}:::::{2};;;;;;;{3}**{2};;;;{3}**{2};;;
    {0}+++++++{3}********{1}::::::::::{3}**{2};;;;;;;;;;;;;
    {0}++++++++{3}*********{1}::::::{3}******{2};;;;;;;;;;;
    {0}++++++{1}:::{3}**********************{1}::{2};;;;;;;
    {0}+++{1}::::::::{3}******************{1}::::::::{2};;;
    {1} :::::::::::::{3}************{1}:::::::::::::
    {1}    ::::::::::::::::::::::::::::::::
    {1}       ::::::::::::::::::::::::::
    {1}          ::::::::::::::::::::
    {1}              ::::::::::::
    {1}                 ::::::
  colors:
    ansi:
      - cyan
      - blue
      - blue
      - white
    hex:
      - "#649AD2"
      - "#004283"
      - "#00599D"
      - "#FFFFFF"
    chip: "#F34B7D"
  serialization: c++
Crystal:
  type: programming
  ascii: |
    {0}            ,loc;'..
    {0}          ,xNMMMWNXK0kdl,..
    {0}        ,xNMMMMMMMMMMMMMKOxoc;.
    {0}      ,xNMMMMMMMMMMMMMMMMMMMMWX:
    {0}    ,xNMMMMMMMMMMWNNWMMMMMMMMMMk.
    {0}  ,xNMMMMMWX0kdlc;:lOMMMMMMMMMMNc
    {0},xXK{1}..mmmMMMMMMMM'{0}0MMMMMMMMMMMMMO.
    {0}0o;{1}MMMMMMMMMMMMMm{0}.MMMMMMMMMMMMMMWl
    {0}0O:.{1}MMMMMMMMMMMM'{0}cMMMMMMMMMMMMMMM0'
    {0}oWWO:.{1}MMMMMMMMMm{0}.OMMMMMMMMMMMMMMMWo
    {0}'0MMWO:.{1}MMMMMMM'{0}lWMMMMMMMMMMMMMMMMK,
    {0} lWMMMWO:.{1}MMMMm{0}'0MMMMMMMMMMMMMMMMMWd
    {0} .OMMMMMW0c.{1}MM'{0}oWMMMMMMMMMMMMMMMMMWk.
    {0}  cNMMMMMMW0c{1}'{0},KMMMMMMMMMMMMMMMMW0c.
    {0}  .kMMMMMMMMW00WMMMMMMMMMMMMMMW0c.
    {0}   cNMMMMMMMMMMMMMMMMMMMMMMMW0c.
    {0}   .xWMMMMMMMMMMMMMMMMMMMMW0:.
    {0}    .';coxOKNWMMMMMMMMMMWO:.
    {0}           ..,:ldk0KXWMM:.
    {0}               ...';c:
  colors:
    ansi:
      - white
      - black
    chip: "#000100"
CSharp:
  type: programming
  ascii: |
    {0}                 ++++++
    {0}              ++++++++++++
    {0}          ++++++++++++++++++++
    {0}       ++++++++++++++++++++++++++
    {0}    ++++++++++++++++++++++++++++++++
    {0} +++++++++++++{3}************{0}+++++++++++++
    {0}+++++++++++{3}******************{0}++++++++{2};;;
    {0}+++++++++{3}**********************{0}++{2};;;;;;;
    {0}++++++++{3}*********{0}++++++{3}******{2};;;;;;;;;;;
    {0}+++++++{3}********{0}++++++++++{3}**{2};;;{3}**{2};;;{3}**{2};;;
    {0}+++++++{3}*******{0}+++++++++{2};;;;;;{3}*********{2}::
    {0}+++++++{3}******{0}+++++++{2};;;;;;;;;;{3}**{2};;;{3}**{2};;;
    {0}+++++++{3}*******{0}+++{1}:::::{2};;;;;;;{3}*********{2};;
    {0}+++++++{3}********{1}::::::::::{3}**{2};;;{3}**{2};;;{3}**{2};;;
    {0}++++++++{3}*********{1}::::::{3}******{2};;;;;;;;;;;
    {0}++++++{1}:::{3}**********************{1}::{2};;;;;;;
    {0}+++{1}::::::::{3}******************{1}::::::::{2};;;
    {1} :::::::::::::{3}************{1}:::::::::::::
    {1}    ::::::::::::::::::::::::::::::::
    {1}       ::::::::::::::::::::::::::
    {1}          ::::::::::::::::::::
    {1}              ::::::::::::
    {1}                 ::::::
  colors:
    ansi:
      - blue
      - magenta
      - magenta
      - white
    hex:
      - "#9B4F97"
      - "#67217A"
      - "#803788"
      - "#FFFFFF"
    chip: "#178600"
  serialization: c#
Css:
  type: markup
  ascii: |
    {1}        ####    ####    ####
    {1}       ##  ##  ##      ##
    {1}       ##       ####    ####
    {1}       ##  ##      ##      ##
    {1}        ####    ####    ####
    {0}(((((((((((((((((((((((((((((((((((
    {0}(((((((((((((((((/////////////(((((
    {0}(((((((((((((((((/////////////(((((
    {0}(((((((                    ///(((((
    {0} ((((((                    ///((((
    {0} ((((((((((((((((        /////((((
    {0} (((((((((((        //////////((((
    {0} (((((((                   ///((((
    {0}  ((((((                   ///(((
    {0}  (((((((((((((((//////    ///(((
    {0}  (((((((    ((((//////    ///(((
    {0}  (((((((                  ///(((
    {0}   (((((((               /////((
    {0}   ((((((((((((((/////////////((
    {0}   ((((((((((((((//////(((((((((
    {0}          (((((((((((((((
  colors:
    ansi:
      - blue
      - white
    chip: "#563D7C"
D:
  type: programming
  ascii: |
    {0}                                    DDD
    {0}DDDDDDDDDDDDDDDDDDDDDD             DDDDD
    {0}DDDDDDDDDDDDDDDDDDDDDDDD            DDD
    {0}DDDDDDDDDDDDDDDDDDDDDDDDDD     DDDDD
    {0}DDDDDD               DDDDDDD DDDDDDDDD
    {0}DDDDDD                DDDDDDDDDDDDDDDDD
    {0}DDDDDD                 DDDDDDDDDDDDDDDD
    {0}DDDDDD                 DDDDDDDDDDDDDD
    {0}DDDDDD                 DDDDDDDDDDD
    {0}DDDDDD                 DDDDDDD
    {0}DDDDDD                DDDDDDD
    {0}DDDDDD               DDDDDDD
    {0}DDDDDDDDDDDDDDDDDDDDDDDDDDD
    {0}DDDDDDDDDDDDDDDDDDDDDDDDD
    {0}DDDDDDDDDDDDDDDDDDDDDD
  colors:
    ansi:
      - red
    chip: "#BA595E"
Dart:
  type: programming
  ascii: |
    {0}  #
    {0}   ##
    {0}    ###
    {0}     ######              ###
    {0}      #########        #######
    {0}        ###########  ######{2}O{0}##{2}========-
    {0}         #####################
    {0}           ##################
    {0}        ###############{1}+++++
    {0}  ###################{1}+++++++
    {0}          ##########{1}+++++++
    {0}                 ##{1}+++++++
    {0}                 ###{1}+++
    {0}                 #####
    {0}                 #######
    {0}                 #########
    {0}                  #######
    {0}                   #####
  colors:
    ansi:
      - blue
      - cyan
      - blue
    hex:
      - "#00A3E7"
      - "#42DFCD"
      - "#01597D"
    chip: "#00B4AB"
Dockerfile:
  type: programming
  ascii: |
    {2}                  ##   {0}      .
    {2}            ## ## ##   {0}     ==
    {2}         ## ## ## ## ##{0}    ===
    {0}     /"""""""""""""""""\___/ ===
    {1}~~~ {0}{{1}~~ ~~~~ ~~~ ~~~~ ~~~ ~ {0}/  ===-{1} ~~~
    {0}     \{1}______ o{0}           __/
    {1}       \    \ {0}        __/
    {1}        \____\{0}_______/
  colors:
    ansi:
      - cyan
      - white
      - cyan
    chip: "#384D54"
Elisp:
  type: programming
  ascii: |
    {0}         ':r\iv7i|r:'
    {0}      :LFaZZZaaaoooo2t\:
    {0}    ^]aZZZZaaw9DN{1}Q@Q{0}gojjv;
    {0}  ,vaZZZaX69KOHRW#{1}@@@{0}Ouuuu/,
    {0} _[ZZaaa{1}Q@@@@QBNMRD{0}dEuuufFFl,
    {0}.7aaaooo{1}wB@@#{0}h2jjuuuufFF]]]]|-
    {0}:yooooSSS2S${1}gQ@Q{0}8hjfFF]]]][tz"
    {0};oooSS2ed#{1}Q@@@@@Q{0}N{0}Do]]][[ttt[:
    {0}:uSS2mQ{1}@@@@Q{0}deuF]]]][[ttt[[[z~
    {0}-/yjjO{1}@@@@Q{0}uFF]]][[tttt[[]]]?`
    {0} ,vuuue&{1}Q@@@QQ#NNggg{0}&D9u[]i'
    {0}  '/ffFF]]jek99OR{1}#Q@@Q{0}Hj]]|'
    {0}   `;c]]][uaXUKO$wo]]]]L:`
    {0}     `,>i1tt[[]]]]ti>,`
    {0}        `.~;^>??>^;,-`
  colors:
    ansi:
      - magenta
      - white
    chip: "#C065DB"
  serialization: emacs-lisp
Elixir:
  type: programming
  ascii: |
    {0}            x
    {0}           WNX
    {0}          Odc:xN
    {0}        0ddko,oX
    {0}       kokNWOllOW
    {0}     KdoKWMMNKxl0W
    {0}    0odXMMMMMMNxoON
    {0}   0lxNMMMMMMMMW0dd0N
    {0}  0oxNMMMMMMMMMMMNOodKW
    {0}  odXMMMMMMMMMMMMMMXxokN
    {0} xl0MMMMMMMMMMMMMMMMW0odX
    {0}xoxWMMMMMMMMMMMMMMMMMMKodN
    {0}0lOMMMMMMMMMMMMMMMMMMMWOlO
    {0}OlOMWKXMMMMMMMMMMMMMMMMKlxW
    {0}KlxWXodNMMMMMMMMMMMMMMM0lkW
    {0}xxoKWOlkNMMMMMMMMMMMMMWkl0
    {0} XooKN0ddkKNWWWMMMMMMWOlkW
    {0}  XxokXN0kxxkkKMMMMN0doON
    {0}   WKxdxk0KKKKXK0OxddkXW
    {0}     WNKOxxxxxxxxkOXW
    {0}         WWWWWWW
  colors:
    ansi:
      - magenta
    chip: "#6E4A7E"
Elm:
  type: programming
  ascii: |
    {0}   {1}ElmElmElmElm   {3}ElmElmElmElmElm
    {0}El   {1}mElmElmElmEl   {3}mElmElmElmElm
    {0}Elm   {1}ElmElmElmElmE   {3}lmElmElmElm
    {0}ElmEl   {1}mElmElmElmElm   {3}ElmElmElm
    {0}ElmElmE                   {3}mElmElm
    {0}ElmElmElm   {2}ElmElmElmEl     {3}lmElm
    {0}ElmElmElmEl   {2}mElmElm   {1}Elm   {3}Elm
    {0}ElmElmElmElmE   {2}lmE   {1}lmElmEl   {3}m
    {0}ElmElmElmElmElm     {1}mElmElmElmE
    {0}ElmElmElmElmElmE    {1}mElmElmElm
    {0}ElmElmElmElmEl   {3}mE   {1}lmElmE   {2}lm
    {0}ElmElmElmElm   {3}ElmElm   {1}El   {2}mElm
    {0}ElmElmElmE   {3}lmElmElmEl    {2}ElmElm
    {0}ElmElmEl   {3}mElmElmElmElmE   {2}lmElm
    {0}ElmElm   {3}ElmElmElmElmElmElm   {2}Elm
    {0}ElmE   {3}lmElmElmElmElmElmElmEl   {2}m
    {0}El   {3}mElmElmElmElmElmElmElmElmE
    {0}   {3}ElmElmElmElmElmElmElmElmElmElm
  colors:
    ansi:
      - blue
      - green
      - yellow
      - cyan
    chip: "#60B5CC"
Emojicode:
  type: programming
  ascii: |
    {0} ~~
    {0}  ~~
    {0}   ~~
    {0}    ~~{2}           ''''''''
    {0}     ~~~{2}       ''''''''''''
    {0}      {1}````````{2}''''''''''''''
    {1}     `````````{2}''''''''''''''
    {1}    `````````{2}'''''''''''''{3}~~~~~~~-
    {1}    `````````{2}'''''''''''{3}~~~~~~~~~~~
    {1}    ``````````{2}''{1}````````{3}~~~~~~~~~~~~
    {1}    ``````````````````````{3}~~~~~~~~~~~
    {1}    ```````````````````````{3}~~~~~~~~~~
    {1}     ``{3}~~~~~{1}```````````````{3}~~~~~~~~~~
    {3}    -~~~~~~~{1}```````````````{3}~~~~~~~~~
    {3}   ~~~~~~~~~{1}```````````````````````
    {3}   ~~~~~~~~~~{1}````````````````````````
    {3}  ~~~~~~~~~~~~{1}`````````````````````````
    {3}   ~~~~~~~~~~~~~~{1}``````{2}````````````````
    {3}   ~~~~~~~~~~~~~~{2}'''''''{1}```````````````
    {3}    ~~~~~~~~~~~~{2}''''''''{1}```````````````
    {3}      ~~~~~~~~{2}'''''''''''{1}``````````````
    {2}               {2}'''''''''''{1}````````````
    {2}                 {2}''''''''   {1}````````
  colors:
    ansi:
      - green
      - magenta
      - magenta
      - magenta
    hex:
      - "#77B255"
      - "#9266CC"
      - "#AA8DD8"
      - "#744EAA"
    chip: "#60B5CC"
Erlang:
  type: programming
  ascii: |
    {0}   EEEEEEEEEEEEE      EEEEEEEEEEEE
    {0}  EEEEEEEEEEEE         EEEEEEEEEEEE
    {0} EEEEEEEEEEEE           EEEEEEEEEEE
    {0} EEEEEEEEEEEEEEEEEEEEEEEEEEEEEEEEEEE
    {0}EEEEEEEEEEEEEEEEEEEEEEEEEEEEEEEEEEEE
    {0}EEEEEEEEEEEEE
    {0}EEEEEEEEEEEEE
    {0}EEEEEEEEEEEEE
    {0} EEEEEEEEEEEEE                 E
    {0} EEEEEEEEEEEEE                EEEEE
    {0}  EEEEEEEEEEEEE             EEEEEEEEE
    {0}   EEEEEEEEEEEEEE         EEEEEEEEEE
  colors:
    ansi:
      - red
    chip: "#B83998"
Fish:
  type: programming
  ascii: |
    {0}                 ___
    {0}  ___======____=-{1}-{0}-=)
    {0}/T            \_{1}--={0}==)
    {0}[ \ ({1}0{0})   \~    \_{1}-={0}=)
    {0} \      / )J~~    \{1}-={0})
    {0}  \\___/  )JJ~{1}~~{0}   \)
    {0}   \_____/JJJ~~{1}~~{0}    \
    {0}   / \  {1}, \{0}J~~~{1}~~{0}     \
    {0}  (-{1}\){0}\=|{1}\\\{0}~~{1}~~{0}       L_{1}_
    {0}  (\\)  ({1}\{0}\\)_           {1}\==__
    {0}   \V    \\\) ===_____   {1}\\\\{0}\\
    {0}          \V)     \_) \\{1}\\JJ\{0}J\)
    {0}                      /J{1}\J{0}T\JJJJ)
    {0}                      (JJJ| \UUU)
    {0}                       (UU)
  colors:
    ansi:
      - red
      - yellow
    chip: "#4AAE47"
Forth:
  type: programming
  ascii: |
    {0}::::::::::::::::::::::::::::::::::::::::
    {0}::::::::::::::::::::::::::::::::::::::::
    {0}::::::::::::::::::::::::::::::::::::::::
    {0}::::::::::::::::::::::::::::::::::::::::
    {0}::::::          ::::::::          ::::::
    {0}::::::          ::::::::          ::::::
    {0}::::::          ::::::::          ::::::
    {0}::::::          ::::::::          ::::::
    {0}::::::::::::::::::::::::::::::::::::::::
    {0}::::::::::::::::::::::::::::::::::::::::
    {0}::::::::::::::::::::::::::::::::::::::::
    {0}::::::          ::::::::          ::::::
    {0}::::::          ::::::::          ::::::
    {0}::::::          ::::::::          ::::::
    {0}::::::          ::::::::         :::::::
    {0}::::::::::::::::::::::::::     :::::::::
    {0}::::::::::::::::::::::::     :::::::::::
    {0}::::::::::::::::::::::::::::::::::::::::
    {0}::::::::::::::::::::::::::::::::::::::::
    {0}::::::::::::::::::::::::::::::::::::::::
  colors:
    ansi:
      - red
    chip: "#341708"
FortranLegacy:
  type: programming
  ascii: |
    {4}    _ {1}__ __
    {4}  _|_ {1} /  /
    {0}  o{4}|{1}  /  /
    {0}      /\
    {0}     /  \
    {0}    |    |
    {0}    |{2}NASA{0}|
    {0}    |    |
    {0}    |    |
    {0}    |    |
    {0}   '      '
    {0}   |      |
    {0}   |      |
    {0}   |______|
    {3}   /-`'-`.\
    {3}  ; / . \'\.
    {3} '/''( .'\.''
    {3}'.'.;.;' ;'.;'
  colors:
    ansi:
      - white
      - green
      - cyan
      - yellow
      - red
    chip: "#4D41B1"
  serialization: fortran
FortranModern:
  type: programming
  ascii: |
    {4}    _{1} _  _
    {4}  _|_{1}(_|/ \
    {0}  o{4}| {1} _|\_/
    {0}      /\
    {0}     /  \
    {0}    |    |
    {0}    |{2}NASA{0}|
    {0}    |    |
    {0}    |    |
    {0}    |    |
    {0}   '      '
    {0}   |      |
    {0}   |      |
    {0}   |______|
    {3}   /-`'-`.\
    {3}  ; / . \'\.
    {3} '/''( .'\.''
    {3}'.'.;.;' ;'.;'
  colors:
    ansi:
      - white
      - green
      - cyan
      - yellow
      - red
    chip: "#4D41B1"
FSharp:
  type: programming
  ascii: |
    {0}                 /  {1}((
    {0}               ///  {1}((((
    {0}             /////  {1}((((((
    {0}           ///////  {1}((((((((
    {0}         /////////  {1}((((((((((
    {0}       //////////   {1}  ((((((((((
    {0}     //////////  /  {1}    ((((((((((
    {0}   //////////  ///  {1}      ((((((((((
    {0} //////////  /////  {1}        ((((((((((
    {0}/////////   //////  {1}         ((((((((((
    {0}  /////////   ////  {1}       ((((((((((
    {0}    /////////   //  {1}     ((((((((((
    {0}      /////////     {1}   ((((((((((
    {0}        /////////   {1} ((((((((((
    {0}          ////////  {1}(((((((((
    {0}            //////  {1}(((((((
    {0}              ////  {1}(((((
    {0}                //  {1}(((
  colors:
    ansi:
      - cyan
      - cyan
    chip: "#B845FC"
  serialization: f#
GdScript:
  type: programming
  ascii: |
    {0}         _.aMb      dMe._
    {0}        'H8888b,  ,d8888H'
    {0}   .   .:88888d8888888888:.   .
    {0} .d8b.dM888888888888888888Mb.d8b.
    {0}d88888888888888888888888888888888b
    {0}'V888888888888888888888888888888V'
    {0} 88888888888888888888888888888888
    {0} 8888P' {1}__{0} "V88888888V" {1}__{0} 'V8888
    {0} 8888" {1}dMMb {0}'888{1}''{0}888' {1}d88b {0}"8888
    {0} 8888b {1}:HH: {0}/888{1}  {0}888\ {1}:HH: {0}d8888
    {0} 8888be._.ad8888{1}..{0}8888be._.ad8888
    {0} WW8888888888888888888888888888WW
    {0} {1}#######{0}YW88/{1}########{0}\88WY{1}#######
    {0} MWbzxe{1}##{0}8MW;{1}##{0}8888{1}##{0};8MW{1}##{0}aezdWM
    {0} 'Y8888b.{1}#####{0}/8888\{1}#####{0}.d8888Y'
    {0}  "V8888888888888888888888888V"
    {0}   '^YV8888888888888888888VP^'
    {0}      '"^^VY888888888VY^^'
  colors:
    ansi:
      - cyan
      - white
    hex:
<<<<<<< HEAD
      - '#458DC0'
      - '#FFFFFF'
    chip: '#355570'
Glsl:
  type: programming
  ascii: |
    {0}                    oooo.
    {0}          coooooooooooooooo
    {0}        coooooccccccccccccooooo
    {0}       oooocoooccooooooooooooooooo
    {0}     ooooooooooooo          CooooDD
    {0}   coooooooooo                  oooo
    {0}   ooOooooo.{1}__     _      _____    _
    {0} .oOooo  {1}/:::::\  |:|    /::::\\  |:|
    {0} .ooooo {1}/::::..:| |:|   /:::**||  |:|
    {0} oooooS {1}|::|  |*| |:|   |::|  */  |:|
    {0} ooooo  {1}|::|  /// |:|   |:::\ //  |:|
    {0} ooooo  {1}|::|      |:|    \:::\    |:|
    {0} ooooo  {1}|::| ///* |:|      \:::\  |:|
    {0} ooooo  {1}|::|  |:| |:|    // \:::\ |:|
    {0} oooooS {1}\::\  |:| |:|_  /*  |:::| |:|_
    {0} ooooo   {1}\::.:::| |:::| ||**/::/  |:::|
    {0} .oSoooSS {1}\::::/  |:::|  \::::/   |:::|
    {0}   oocooooo..                       .
    {0}   coooooooooo                  oooo
    {0}     ooooooo_oooo.          ooooood
    {0}       oooocoooocooooooooooooooood
    {0}         Soooooccccccccccccooooo
    {0}           Soooooooooooooood
    {0}                 ooood
  colors:
    ansi:
      - blue
      - magenta
    hex:
      - '#5487a6'
      - '#bc258e'
    chip: '#5686a5'
=======
      - "#458DC0"
      - "#FFFFFF"
    chip: "#355570"
>>>>>>> 590c3874
Go:
  type: programming
  ascii: |
    {0}           --==============--
    {0}  .-==-.===oooo=oooooo=ooooo===--===-
    {0} .==  =o={1}oGGGGGG{0}o=oo=o{1}GGGGGGG{0}G=o=  oo-
    {0} -o= oo={1}G .=GGGGG{0}o=o={1}= .=GGGGG{0}=ooo o=-
    {0}  .-=oo={1}o==oGGGGG{0}=oo={1}oooGGGGGo{0}=oooo.
    {0}   -ooooo{1}=oooooo{0}={2}.   .{0}={1}=ooo=={0}oooooo-
    {0}   -ooooooooooo{2}====_===={0}ooooooooooo=
    {0}   -oooooooooooo{2}=={1}#{0}.{1}#{2}=={0}ooooooooooooo
    {0}   -ooooooooooooo={1}#{0}.{1}#{0}=oooooooooooooo
    {0}   .oooooooooooooooooooooooooooooooo.
    {0}    oooooooooooooooooooooooooooooooo.
    {2}  ..{0}oooooooooooooooooooooooooooooooo{2}..
    {2}-=o-{0}=ooooooooooooooooooooooooooooooo{2}-oo.
    {2}.=- {0}oooooooooooooooooooooooooooooooo{2}-.-
    {0}   .oooooooooooooooooooooooooooooooo-
    {0}   -oooooooooooooooooooooooooooooooo-
    {0}   -oooooooooooooooooooooooooooooooo-
    {0}   -oooooooooooooooooooooooooooooooo-
    {0}   .oooooooooooooooooooooooooooooooo
    {0}    =oooooooooooooooooooooooooooooo-
    {0}    .=oooooooooooooooooooooooooooo-
    {0}      -=oooooooooooooooooooooooo=.
    {2}     =oo{0}====oooooooooooooooo==-{2}oo=-
    {2}    .-==-    {0}.--=======---     {2}.==-
  colors:
    ansi:
      - cyan
      - white
      - yellow
    hex:
      - "#74CDDD"
      - "#FFFFFF"
      - "#F6D2A2"
    chip: "#00ADD8"
Graphql:
  type: data
  ascii: |
    {0}                 {}{}{}
    {0}                {}{}{}{}
    {0}                {}{}{}{}
    {0}            {}   {}{}{}   {}
    {0} {}{}{}  {}    {}      {}    {}  {}{}{}
    {0}{}{}{}{}      {}        {}      {}{}{}{}
    {0}{}{}{}{}     {}          {}     {}{}{}{}
    {0} {}{}{}     {}            {}     {}{}{}
    {0}   {}      {}              {}      {}
    {0}   {}     {}                {}     {}
    {0}   {}    {}                  {}    {}
    {0}   {}   {}                    {}   {}
    {0}   {}  {}                      {}  {}
    {0} {}{}{}                          {}{}{}
    {0}{}{}{}{}{}{}{}{}{}{}{}{}{}{}{}{}{}{}{}{}
    {0}{}{}{}{}                        {}{}{}{}
    {0} {}{}{}  {}                  {}  {}{}{}
    {0}            {}   {}{}{}   {}
    {0}                {}{}{}{}
    {0}                {}{}{}{}
    {0}                 {}{}{}
  colors:
    ansi:
      - magenta
    chip: "#E10098"
Groovy:
  type: programming
  ascii: |
    {0}                   *
    {0}                  ***
    {0}                 *****
    {0}                *******
    {0}               *********
    {0}              ***********
    {0}             *************
    {0}*****************{1}@@@@@{0}*****************
    {0}  *************{1}@{0}******{1}@{0}**************
    {0}   ***********{1}@{0}**{1}@@{0}***{1}@{0}*************
    {0}    *********{1}@{0}***{1}@@{0}**{1}@{0}**{1}@{0}**********
    {0}      *******{1}@{0}****{1}@@{0}***{1}@@@{0}*******
    {0}       *******{1}@{0}******{1}@@{0}**{1}@@{0}*****
    {0}        *******{1}@@@@@@{0}**{1}@@@@{0}****
    {0}         ************{1}@@@@@@{0}***
    {0}         ******{1}@@@@@@@@@@@{0}****
    {0}        ********{1}@@@@@@@@{0}*******
    {0}       **********{1}@@{0}*************
    {0}      ***************************
    {0}     ***********       ***********
    {0}    *********             *********
    {0}   *****                       *****
    {0}  *                                 *
  colors:
    ansi:
      - cyan
      - white
    chip: "#4298B8"
Haskell:
  type: programming
  ascii: |
    {0}yyyyyy{1} xxxxxx
    {0} yyyyyy{1} xxxxxx
    {0}  yyyyyy{1} xxxxxx
    {0}   yyyyyy{1} xxxxxx
    {0}    yyyyyy{1} xxxxxx{2} yyyyyyyyyy
    {0}     yyyyyy{1} xxxxxx{2} yyyyyyyyy
    {0}      yyyyyy{1} xxxxxx
    {0}     yyyyyy{1} xxxxxxxx{2} yyyyyyy
    {0}    yyyyyy{1} xxxxxxxxxx{2} yyyyyy
    {0}   yyyyyy{1} xxxxxxxxxxxx
    {0}  yyyyyy{1} xxxxxx  xxxxxx
    {0} yyyyyy{1} xxxxxx    xxxxxx
    {0}yyyyyy{1} xxxxxx      xxxxxx
  colors:
    ansi:
      - cyan
      - magenta
      - blue
    hex:
      - "#453A62"
      - "#5E5086"
      - "#8F4E8B"
    chip: "#5E5086"
Haxe:
  type: programming
  ascii: |
    {0}#############              {2}@@@@@@@@@@@@@
    {0}#################      {2}@@@@@@@@@@@@@@@@@
    {0}###################{1}XX{2}@@@@@@@@@@@@@@@@@@@
    {0}##################{1}XXXX{2}@@@@@@@@@@@@@@@@@@
    {0}################{1}XXXXXXXX{2}@@@@@@@@@@@@@@@@
    {0}##############{1}XXXXXXXXXXXX{2}@@@@@@@@@@@@@@
    {0} ###########{1}XXXXXXXXXXXXXXXX{2}@@@@@@@@@@@
    {0}  ########{1}XXXXXXXXXXXXXXXXXXXX{2}@@@@@@@@
    {0}   #####{1}XXXXXXXXXXXXXXXXXXXXXXXX{2}@@@@@
    {0}    ##{1}XXXXXXXXXXXXXXXXXXXXXXXXXXXX{2}@@
    {0}    ##{1}XXXXXXXXXXXXXXXXXXXXXXXXXXXX{2}@@
    {0}   #####{1}XXXXXXXXXXXXXXXXXXXXXXXX{2}@@@@@
    {0}  ########{1}XXXXXXXXXXXXXXXXXXXX{2}@@@@@@@@
    {0} ###########{1}XXXXXXXXXXXXXXXX{2}@@@@@@@@@@@
    {0}##############{1}XXXXXXXXXXXX{2}@@@@@@@@@@@@@@
    {0}################{1}XXXXXXXX{2}@@@@@@@@@@@@@@@@
    {0}##################{1}XXXX{2}@@@@@@@@@@@@@@@@@@
    {0}###################{1}XX{2}@@@@@@@@@@@@@@@@@@@
    {0}#################      {2}@@@@@@@@@@@@@@@@@
    {0}#############              {2}@@@@@@@@@@@@@
  colors:
    ansi:
      - yellow
      - yellow
      - yellow
    hex:
      - "#FAB20B"
      - "#F69912"
      - "#F47216"
    chip: "#DF7900"
Hcl:
  type: programming
  ascii: |
    {0}::
    {0}::::
    {0}::::::
    {0}::::::::
    {0}::::::::::
    {0}:::::::::: ::        {1}         ..
    {0}  :::::::: ::::      {1}       ....
    {0}    :::::: ::::::    {1}     ......
    {0}      :::: ::::::::  {1}   ........
    {0}        :: ::::::::::{1} ..........
    {0}           ::::::::::{1} ..........
    {0}             ::::::::{1} ........
    {0}           ::  ::::::{1} ......
    {0}           ::::  ::::{1} ....
    {0}           ::::::  ::{1} ..
    {0}           ::::::::
    {0}           ::::::::::
    {0}           ::::::::::
    {0}             ::::::::
    {0}               ::::::
    {0}                 ::::
    {0}                   ::
  colors:
    ansi:
      - magenta
      - magenta
    hex:
      - "#5F43E9"
      - "#4040B2"
    chip: "#AACE60"
HolyC:
  type: programming
  ascii: |
    {0}             ========
    {0}         ====        ====
    {0}      ====              ====
    {0}    ===                   ===
    {0}   ===                     ===
    {0}  ==           {1}***           {0}==
    {0}  ==        {1}*********        {0}==
    {0}   =    {1}*****************    {0}=
    {1}    ********{0}*********{1}********
    {1} ********{0}**{2}***********{0}**{1}********
    {1}*******{0}*{2}******{0}*****{2}*****{0}*{1}********
    {1}******{0}*{2}*****{0}**{1}*****{0}**{2}***{0}**{1}*******
    {1}*****{0}*{2}*****{0}*{1}*********{0}***{1}*********
    {1}*****{0}*{2}****{0}*{1}**********************
    {1}*****{0}*{2}****{0}*{1}**********************
    {1}*****{0}*{2}****{0}*{1}**********************
    {1}*****{0}*{2}*****{0}*{1}*********{0}***{1}*********
    {1}******{0}*{2}*****{0}**{1}*****{0}**{2}***{0}**{1}*******
    {1}*******{0}*{2}******{0}*****{2}*****{0}*{1}********
    {1} ********{0}**{2}***********{0}**{1}********
    {1}     *******{0}*********{1}*******
    {1}        *****************
    {1}            *********
    {1}               ***
  colors:
    ansi:
      - yellow
      - cyan
      - white
    hex:
      - "#FBFE67"
      - "#0B449D"
      - "#FFFFFF"
    chip: "#FFEFAF"
Html:
  type: markup
  ascii: |
    {1}  ##  ##  ######  ##   ##  ##
    {1}  ##  ##    ##    ### ###  ##
    {1}  ######    ##    ## # ##  ##
    {1}  ##  ##    ##    ##   ##  ##
    {1}  ##  ##    ##    ##   ##  ######
    {0}(((((((((((((((((((((((((((((((((((
    {0}(((((((((((((((((/////////////(((((
    {0}(((((((((((((((((/////////////(((((
    {0}(((((((                     //(((((
    {0} ((((((                     //((((
    {0} ((((((    ((((((/////////////((((
    {0} ((((((     (((((/////////////((((
    {0} ((((((                    ///((((
    {0}  (((((                    ///(((
    {0}  (((((((((((((((//////    ///(((
    {0}  ((((((    (((((/////     ///(((
    {0}  ((((((                   ///(((
    {0}   (((((((               /////((
    {0}   ((((((((((((((/////////////((
    {0}   ((((((((((((((//////(((((((((
    {0}          (((((((((((((((
  colors:
    ansi:
      - red
      - white
    chip: "#E34C26"
Idris:
  type: programming
  ascii: |
    {0}       %
    {0}          %
    {0}   %&&&     %%
    {0}        %%    %&
    {0}&%%%&     %    %%
    {0}     %%        %%
    {0}       %       %%
    {0} %%%          %%&
    {0}   %%       %%%
    {0}    %     &%%%
    {0}         %%%&
    {0}       &%%%
    {0}      %%%%
    {0}      %%%
    {0}     %%%
    {0}     %%%
    {0}     &%%
    {0}      %%%
  colors:
    ansi:
      - red
    chip: "#B30000"
Java:
  type: programming
  ascii: |
    {0}                  |
    {0}                 ||
    {0}               |||
    {0}             ||||    ||
    {0}           ||||| ||||
    {0}          ||||  |||
    {0}         ||||  |||
    {0}         |||    |||
    {0}          |||    |||
    {0}            ||    ||
    {0}              |   |
    {1}   ####               #    ##
    {1}    ################       ##
    {1}       #                   ##
    {1}      ################   ###
    {1}
    {1}       ##############
    {1}####      #######          #
    {1}#####                   ####
    {1}   #####################      #
    {1}                          ###
    {1}          ###############
  colors:
    ansi:
      - red
      - blue
    hex:
      - "#F44336"
      - "#1665C0"
    chip: "#B07219"
JavaScript:
  type: programming
  ascii: |
    {0}JSJSJSJSJSJSJSJSJSJSJSJSJSJSJSJSJSJSJS
    {0}JSJSJSJSJSJSJSJSJSJSJSJSJSJSJSJSJSJSJS
    {0}JSJSJSJSJSJSJSJSJSJSJSJSJSJSJSJSJSJSJS
    {0}JSJSJSJSJSJSJSJSJSJSJSJSJSJSJSJSJSJSJS
    {0}JSJSJSJSJSJSJSJSJSJSJSJSJSJSJSJSJSJSJS
    {0}JSJSJSJSJSJSJSJSJSJSJSJSJSJSJSJSJSJSJS
    {0}JSJSJSJSJSJSJSJSJSJSJSJSJSJSJSJSJSJSJS
    {0}JSJSJSJSJSJSJSJSJ    SJSJS      JSJSJS
    {0}JSJSJSJSJSJSJSJSJ    SJS          JSJS
    {0}JSJSJSJSJSJSJSJSJ    SJS     JSJSJSJSJ
    {0}JSJSJSJSJSJSJSJSJ    SJSJ     SJSJSJSJ
    {0}JSJSJSJSJSJSJSJSJ    SJSJSJ     SJSJSJ
    {0}JSJSJSJSJSJSJSJSJ    SJSJSJSJ     JSJS
    {0}JSJSJSJSJSJSJSJSJ    SJSJSJSJS     JSJ
    {0}JSJSJSJSJS     JS    JSJS          JSJ
    {0}JSJSJSJSJSJ          SJSJSJ      SJSJS
    {0}JSJSJSJSJSJSJSJSJSJSJSJSJSJSJSJSJSJSJS
    {0}JSJSJSJSJSJSJSJSJSJSJSJSJSJSJSJSJSJSJS
  colors:
    ansi:
      - yellow
    hex:
      - "#ECE653"
    chip: "#F1E05A"
Json:
  type: data
  ascii: |
    {0}           `:+osyyyso+/:`
    {0}        :smNNNmmmddddhhhmds:
    {0}     .oNNNNNmmmddddhhhyyyym{1}MNs.
    {0}    oNNNNNmmmddddhhhyyyysssh{1}MMMs`
    {0}  .dNNNNmmmddmmmdyyyyysssoooh{1}MMMm.
    {0} `mNNNmmmmm{1}NMMMy-{0}  .+ssoooo++N{1}MMMN.
    {0} yNNmmmdm{1}MMMMN-  {0}    .ooo+++/d{1}MMMMd
    {0}-Nmmmddm{1}MMMMM:   {0}     .+++///y{1}MMMMM-
    {0}+mmdddd{1}MMMMMm    {0}      /////:y{1}MMMMM+
    {0}+ddddhd{1}MMMMMm    {0}      ///:::m{1}MMMMM+
    {0}-ddhhhd{1}MMMMMM-   {0}     `/::::y{1}MMMMMM-
    {0} shhyyh{1}MMMMMMm-  {0}    `:::::h{1}MMMMMMh
    {0} .yyyyyN{1}MMMMMMMs.{0}  `-:::/y{1}NMMMMMMm`
    {0}  .osssh{1}MMMMMMMMMmhyyydNMMMMMMMMd.
    {0}    :oood{1}MMMMMMMMMMMMMMMMMMMMMNo
    {0}     `:++yN{1}MMMMMMMMMMMMMMMMMNs.
    {0}        .-/ym{1}MMMMMMMMMMMMmy:
    {0}            `-/oyhhhys+:`
  colors:
    ansi:
      - white
      - black
    chip: "#292929"
Jsonnet:
  type: programming
  ascii: |
    {0}        .       .
    {0}       /{1}:{0}\     /{1}:{0}\
    {0}      /{1}:::{0}\   /{1}:::{0}\
    {0}     /{1}:::::{0}\ /{1}:::::{0}\
    {0}   /|\{1}:::::{0}/|\{1}:::::{0}/|
    {0}  /{1}:{0}|#\{1}:::{0}/{1}.{0}|#\{1}:::{0}/{1}.{0}|
    {0} /{1}::{0}|##\{1}:{0}/{1}..{0}|##\{1}:{0}/{1}..{0}|
    {0}|\{1}::{0}|###|{1}...{0}|###|{1}...{0}|
    {0}|#\{1}:{0}|###|{1}...{0}|###|{1}...{0}|
    {0}|##\|###|{1}...{0}|###|{1}...{0}|
    {0}|#######|{1}..{0}/{1}:{0}\##|{1}..{0}/
    {0}|#######|{1}.{0}/{1}:::{0}\#|{1}.{0}/
    {0}|#######|/{1}:::::{0}\|/
    {0} \#######\{1}:::::{0}/|\
    {0}  \#######\{1}:::{0}/{1}.{0}|{1}:{0}\
    {0}   \#######\{1}:{0}/{1}..{0}|{1}::{0}\
    {0}    |#######|{1}...{0}|{1}::{0}/|
    {0}    |#######|{1}...{0}|{1}:{0}/{1}.{0}|
    {0}    |#######|{1}...{0}|/{1}..{0}|
    {0}    |###|\##|{1}..{0}/|{1}...{0}|
    {0}    |###|{1}.{0}\#|{1}.{0}/#|{1}...{0}|
    {0}    |###|{1}..{0}\|/##|{1}...{0}|
    {0}     \##|{1}..{0}/ \##|{1}..{0}/
    {0}      \#|{1}.{0}/   \#|{1}.{0}/
    {0}       \|/     \|/
  colors:
    ansi:
      - white
      - black
    chip: "#0064BD"
Jsx:
  type: programming
  ascii: |
    {0}JSXJSXJSXJSXJSXJSXJSXJSXJSXJSXJSXJSX{1}JSX
    {0}JSXJSXJSXJSXJSXJSXJSXJSXJSXJSXJSXJS{1}XJSX
    {0}JSXJSXJSXJSXJSXJSXJSXJSXJSXJSXJSXJ{1}SXJSX
    {0}JSXJSXJSXJSXJSXJSXJSXJSXJSXJSXJSX{1}JSXJSX
    {0}JSXJSXJSXJSXJSXJSXJSXJSXJSXJSXJS{1}XJSXJSX
    {0}JSXJSXJSXJSXJSXJSXJSXJSXJSXJSXJ{1}SXJSXJSX
    {0}JSXJSXJSXJSXJSXJSXJSXJSXJSXJSX{1}JSXJSXJSX
    {0}JSXJSXJSXJSXJSXJSXJSXJSXJSXJS{1}XJSXJSXJSX
    {0}JSXJSXJSXJSXJSXJSXJSXJSXJSXJ{1}SXJSXJSXJSX
    {0}JSXJSXJSXJSXJSXJSXJSXJSXJSX{1}JSXJSXJSXJSX
    {0}JSXJSXJ   SXJS      XJSXJS{1}X{2}JSX{1}JSX{2}JSX{1}JSX
    {0}JSXJSXJ   SXJ   SXJSXJSXJ{1}SXJ{2}SXJ{1}S{2}XJS{1}XJSX
    {0}JSXJSXJ   SXJS   XJSXJSX{1}JSXJSX{2}JSX{1}JSXJSX
    {0}JSXJSXJ   SXJSX   JSXJS{1}XJSXJS{2}XJSXJ{1}SXJSX
    {0}JS   XJ   SXJSXJ   SXJ{1}SXJSXJ{2}SXJ{1}S{2}XJS{1}XJSX
    {0}JSX       JS      XJS{1}XJSXJS{2}XJS{1}XJS{2}XJS{1}XJS
    {0}JSXJSXJSXJSXJSXJSXJS{1}XJSXJSXJSXJSXJSXJSX
    {0}JSXJSXJSXJSXJSXJSXJ{1}SXJSXJSXJSXJSXJSXJSX
  colors:
    ansi:
      - yellow
      - magenta
      - white
    hex:
      - "#ECE653"
      - "#B684D3"
      - "#FFFFFF"
    chip: "#F1E05A"
Julia:
  type: programming
  ascii: |
    {0}               {2}_
    {0}   {1}_       {0}_ {3}_{2}(_){4}_
    {0}  {1}(_)     {0}| {3}(_) {4}(_)
    {0}   _ _   _| |_  __ _
    {0}  | | | | | | |/ _` |
    {0}  | | |_| | | | (_| |
    {0} _/ |\__'_|_|_|\__'_|
    {0}|__/
  colors:
    ansi:
      - white
      - blue
      - green
      - red
      - magenta
    chip: "#A270BA"
Jupyter:
  type: programming
  ascii: |
    {0}                                 +%%%+
    {0}                                $$$$$$$
    {0}  +%+                           $$$$$$$
    {0} $$$$$           {1}******          {0}*%%%*
    {0}  *%*       {1}****************
    {1}        ************************
    {1}     ********              ********
    {1}   ***                            ***
    {1}  *                       {0}_          {1}*
    {0}  _  _   _  _ __   _   _ | |_  ___  _ _
    {0} | || | | || '_ \ | | | || __|/ _ \| '_|
    {0} | || |_| || |_) || |_| || |_ | __/| |
    {0} | | \__,_|| .__/  \__, | \__|\___||_|
    {0}/_/        |_|     |___/
    {1}  *                                  *
    {1}   ***                            ***
    {1}     ********              ********
    {1}        ************************
    {1}            ****************
    {0}    +%%%+        {1}******
    {0}   $$$$$$$
    {0}   $$$$$$$
    {0}    *%%%*
  colors:
    ansi:
      - white
      - yellow
      - white
    hex:
      - "#FFFFFF"
      - "#FF700F"
      - "#9E9E9E"
    chip: "#DA5B0B"
  serialization: jupyter-notebooks
Kotlin:
  type: programming
  ascii: |
    {0}KOTLIN{2}KOTLINKOTLINKO{1}TLINKOTLINKOTLINKOTL
    {0}KOTLINKO{2}TLINKOTLIN{1}KOTLINKOTLINKOTLINKO
    {0}KOTLINKOTL{2}INKOTL{1}INKOTLINKOTLINKOTLIN
    {0}KOTLINKOTLIN{2}KO{1}TLINKOTLINKOTLINKOTL
    {0}KOTLINKOTLIN{1}KOTLINKOTLINKOTLINKO
    {0}KOTLINKOTL{1}INKOTLINKOTLINKOTLIN
    {0}KOTLINKO{1}TLINKOTLINKOTLINKOTL
    {0}KOTLIN{1}KOTLINKOTLINKOTLINKO
    {0}KOTL{1}INKOTLINKOTLINKOTLIN
    {0}KO{1}TLINKOTLINKOTLINKOTL
    {1}KOTLINKOTLINKOTLINKO{2}TL
    {2}KO{1}TLINKOTLINKOTLIN{2}KOTLIN
    {2}KOTL{1}INKOTLINKOTL{2}INKOTLINKO
    {2}KOTLIN{1}KOTLINKO{2}TLINKOTLINKOTL
    {2}KOTLINKO{1}TLIN{0}K{2}OTLINKOTLINKOTLIN
    {2}KOTLINKOTL{0}INKOT{2}LINKOTLINKOTLINKO
    {2}KOTLINKO{0}TLINKOTLI{2}NKOTLINKOTLINKOTL
    {2}KOTLIN{0}KOTLINKOTLINK{2}OTLINKOTLINKOTLIN
    {2}KOTL{0}INKOTLINKOTLINKOT{2}LINKOTLINKOTLINKO
    {2}KO{0}TLINKOTLINKOTLINKOTLI{2}NKOTLINKOTLINKOTL
  colors:
    ansi:
      - blue
      - yellow
      - magenta
    chip: "#A97BFF"
Lisp:
  type: programming
  ascii: |
    {0}              ............
    {0}         ********..............
    {0}       *************.............
    {0}     ****************..............
    {0}   *******************...***.........
    {0}  **...********...*****...***.........
    {0} ***...*******...******....***.........
    {0}****...******...*******....****.........
    {0}*****...****...*******.....*****........
    {0}******...**...******.......******.......
    {0}*******......******.......***..***......
    {0}********.....*****.......***....***.....
    {0}*********....****.......***......***....
    {0} *********...****......***.......***...
    {0}  *********...***.....***........***..
    {0}   *********...***...................
    {0}     **************................
    {0}       *************.............
    {0}         **************........
    {0}              ************
  colors:
    ansi:
      - white
    chip: "#3FB68B"
LLVM:
  type: programming
  ascii: |
    {0}KKKKKKKKKKKKKKKKKKKKKKKKKKKKKKKKK
    {0}KKKKKKKKKKKKKKKKKKKKKKKKKKKKKKKKK
    {0}KKKKKKKKKKKKKKKKKKKKKKKKKKKKKKKKK
    {0}KKKKKKKKK"              "KKKKKKKK
    {0}KKKKKKK     KKKKKKKKKK     "KKKKK
    {0}KKKKK     KKKKKKKKKKKKKKK    "KKK
    {0}KKKK     KKKKKKKKKKKKKKKKK
    {0}KKKK      KKKKKKKKKKKKKKKKK
    {0}KKKK        KKKKKKKKKKKKKKKK
    {0}KKKK           KKKKKKKKKKKKKK
    {0}KKKK            KKKKKKKKKKKKK
    {0}KKKK            ,KKKKKKKKKKKK
    {0}KKKKKK,    ,     KKKKKKKKKKKK
    {0}KKKKKKKK   KK,    `KKKKKKKKKK
    {0}KKKKKKKKK  KKKKKKKKKKKKKKKKK
    {0}KKKKKKKK,  ,KKKKKKKKKKKKKKK
    {0} `KKKKKKKKKKKKKKKKKKKKKKK`
    {0}   `KKKKKKKKKKKKKKKKKKK`
    {0}      `KKKKKKKKKKKKKK`
  colors:
    ansi:
      - red
    hex:
      - "#98012E"
    chip: "#185619"
Lua:
  type: programming
  ascii: |
    {1}                 -- --
    {1}         --                 --{0} @@@@
    {1}      --      {0}@@@@@@@@@@@     @@@@@@
    {0}           @@@@@@@@@@@@@@@@@   @@@@
    {1}  --     {0}@@@@@@@@@@@@@@{2}****{0}@@@     {1}--
    {1} --    {0}@@@@@@@@@@@@@@@{2}******{0}@@@@    {1}--
    {0}      @@@@@@@@@@@@@@@@@{2}****{0}@@@@@@
    {1}--   {0}@@@{2}**{0}@@@@@@@@@@@@@@@@@@@@@@@@   {1}--
    {1}--   {0}@@@{2}**{0}@@@@@@{2}**{0}@@{2}**{0}@@{2}******{0}@@@@   {1}--
    {0}     @@@{2}**{0}@@@@@@{2}**{0}@@{2}**{0}@{2}**{0}@@@{2}**{0}@@@@
    {1}--   {0}@@@{2}**{0}@@@@@@{2}**{0}@@{2}**{0}@@@{2}*****{0}@@@@   {1}--
    {1}--   {0}@@@{2}**{0}@@@@@@{2}**{0}@@{2}**{0}@{2}***{0}@@{2}**{0}@@@@   {1}--
    {0}      @@{2}*******{0}@{2}******{0}@{2}********{0}@@
    {1} --    {0}@@@@@@@@@@@@@@@@@@@@@@@@@    {1}--
    {1}  --     {0}@@@@@@@@@@@@@@@@@@@@@     {1}--
    {0}           @@@@@@@@@@@@@@@@@
    {1}      --      {0}@@@@@@@@@@@      {1}--
    {1}         --                 --
    {1}                 -- --
  colors:
    ansi:
      - blue
      - white
      - white
    hex:
      - "#2E007F"
      - "#808080"
      - "#FFFFFF"
    chip: "#000080"
Makefile:
  type: programming
  ascii: |
    {0}    _-`````-,           ,- '- .
    {0}  .'   .- - |          | - -.  `.
    {0} /.'  /                     `.   \
    {0}:/   :      {1}_...   ..._      {0}``   :
    {0}::   :     {1}/._ .`:'_.._\.    {0}||   :
    {0}::    `._ {1}./  ,`  :    \{0} . _.''   .
    {0}`:.      {1}/   |  -.  \-. \\_{0}      /
    {0}  \:._ {1}_/  .'   .{2}@{1})  \{2}@{1}) ` `\{0} ,.'
    {1}    {0}'{1}_/,--'       .- .\,-.`--`.
    {1}       ,'/''     (( \ `  )
    {1}        /'/'  \    `-'  (
    {1}         '/''  `._,-----'
    {1}          ''/'    .,---'
    {1}           ''/'      ;:
    {1}             ''/''  ''/
    {1}               ''/''/''
    {1}                 '/'/'
    {1}                  `;
  colors:
    ansi:
      - white
      - yellow
      - red
    hex:
      - "#FFFFFF"
      - "#FAEC9A"
      - "#610000"
    chip: "#427819"
Markdown:
  type: prose
  ascii: |
    {0}#######  {1} ,#####. .#####.
    {0}  ###    {1}########.########
    {0}  ###    {1}#################
    {0}  ###    {1}`###############'
    {0}  ###    {1} `#############'
    {0}  ###    {1}   `#########'
    {0}  ###    {1}     `#####'
    {0}#######  {1}       `#'
    {0}
    {0}####     ####     ###
    {0}#####   #####     ###
    {0}######.######     ###
    {0}### ##### ###     ###
    {0}###  ###  ###   #######
    {0}###   #   ###    #####
    {0}###       ###     ###
    {0}###       ###      #
  colors:
    ansi:
      - white
      - red
    chip: "#083FA1"
  line_types: [code, comments]
Nim:
  type: programming
  ascii: |
    {0}                   ++
    {0}       ++        ++++++        ++
    {0}      ++++++++++++++++++++++++++++
    {0}     ++++++++++++++++++++++++++++++
    {0}++  ++++++++++++++++++++++++++++++++  ++
    {0} ++++++++++++++++++++++++++++++++++++++
    {0}  +++++++++++              +++++++++++
    {0}   ++++++++                  ++++++++
    {0}    +++++                      +++++
    {1} ?   {0}++                          ++   {1}?
    {1}  ??             ??????             ??
    {1}   ???         ??????????         ???
    {1}    ????     ??????????????     ????
    {1}     ??????????????????????????????
    {1}      ????????????????????????????
    {1}       ??????????????????????????
    {1}         ??????????????????????
    {1}           ??????????????????
  colors:
    ansi:
      - yellow
      - white
    chip: "#FFC200"
Nix:
  type: programming
  ascii: |
    {1}         :::.    {0}':::::     ::::'
    {1}         '::::    {0}':::::.  ::::'
    {1}           ::::     {0}'::::.:::::
    {1}     ......:::::..... {0}::::::::
    {1}    :::::::::::::::::. {0}::::::    {1}::::.
    {1}   :::::::::::::::::::: {0}:::::.  {1}.::::'
    {0}         .....           {0}::::' {1}:::::'
    {0}        :::::            {0}'::' {1}:::::'
    {0} ......:::::               {0}' {1}::::::::::.
    {0}:::::::::::                 {1}::::::::::::
    {0} ::::::::: {1}..              {1}:::::
    {0}    .:::: {1}.:::            {1}:::::
    {0}   .::::  {1}:::::          {1}'''''    {0}.....
    {0}   ::::   {1}':::::.  {0}......:::::::::::::'
    {0}    ::     {1}::::::. {0}':::::::::::::::::'
    {1}           {1}.:::::::: {0}'::::::::::
    {1}          {1}.::::''::::.     {0}'::::.
    {1}         {1}.::::'   ::::.     {0}'::::.
    {1}        {1}.::::      ::::      {0}'::::.
  colors:
    ansi:
      - cyan
      - blue
    chip: "#7E7EFF"
ObjectiveC:
  type: programming
  ascii: |
    {0}888                                888
    {0}8    8888   8       8        8888    8
    {0}8   8    8  8               8    88  8
    {0}8  8      8 8       8      8         8
    {0}8  8      8 8 888   8      8         8
    {0}8  8      8 88   8  8 ==== 8         8
    {0}8  8      8 8    8  8      8      8  8
    {0}8   8    8  88   8  8       8    88  8
    {0}8    8888   8 888   8        88888   8
    {0}888                 8              888
    {0}                    8
    {0}                  88Y
  colors:
    ansi:
      - cyan
      - blue
    chip: "#438EFF"
  serialization: objective-c
OCaml:
  type: programming
  ascii: |
    {0}///////////////////////////////////////
    {0}///////////////////////////////////////
    {0}///////////////////////////////////////
    {0}///////////////////////////////////////
    {0}///////////////////////////////////////
    {0}///   \////    \///////////////////////
    {0}//      //      /////////     .////////
    {0}/                ///////         \/////
    {0}                  /////      //////////
    {0}                            ///////////
    {0}                           ////////////
    {0}  //                    ///////////////
    {0} /////////   ///   ////////////////////
    {0}/////////  //////  ////////////////////
    {0}////////  ///////  ////////////////////
    {0}///////  ////////  ////////////////////
    {0}//////  /////////  ////////////////////
  colors:
    ansi:
      - yellow
    chip: "#3BE133"
Org:
  type: prose
  ascii: |
    {2}                    j
    {2}                   eL
    {0}                Q {2}kD
    {0}            Nt{1}yew{2}kQ{0}y
    {1}       :r/2K{0}@Q@@@#N@@Qmir
    {1}  -cDBQB6XXe{0}Q@@@@@@@@@@@@@Q@@g
    {1} =NQQQR6XwPee{0}6@@@@@@@@@@@QdRm
    {1}?#QB#HKXej{0}D@QQRNkPD9|
    {1}SQNHDXwmXq{0}@@@QDR
    {1}=D6XwmSm{0}D@Q@@QDH
    {1} tXaZe{0}H@QQ@@@@QRdz
    {1}   u{0}QRQ@@@@@@@@@QDDd
    {0}     B@@@@@@@@@@@QDHDd
    {0}         Syz*:'--'~;\oM
  colors:
    ansi:
      - green
      - red
      - white
    chip: "#77AA99"
Perl:
  type: programming
  ascii: |
    {0}                  ######
    {0}    ###         #########
    {0} ########      ##########
    {0}#########     ############
    {0}   ######   ###############
    {0}  ####### ##################
    {0}  ####### ###################
    {0}  ############################
    {0}  #############################
    {0}  ########################### ##
    {0}    ######################### ##
    {0}     ###################  ### #
    {0}          ##### #### ###  ### #
    {0}          ####  #### ###   ##
    {0}          ####  ###  ###    #
    {0}           ##  ###   ###    #
    {0}           ##   ##   ##     #
    {0}           ##    #   #      #
    {0}           #       ##       #
    {0}           #       # #      #
    {0}           #     ### ##     ##
    {0}          ##
  colors:
    ansi:
      - cyan
    chip: "#0298C3"
Perl6:
  type: programming
  ascii: |
    {0} +@8DM#8W,
    {0}#DM"{1},ypy,{0}"8#
    {0}DDU {1}8M]N8u{0} DM
    {0}8DD {1}TMD8M,{0}8M  {4}8
    {0} 8D#=e@8MM^   {4}8
    {0}  *MDw  {4},.,+#M`
    {0}    "8#                   {0},e88DDDD8m,
    {0}      "8 {3}x33#,           {0}z8D#M`9Dw "9DW
    {3}        JE   E {2}BBW.     {0}DM {1}p#Kw {0}D8   {0}JDM
    {1} #pp#pr {3} JRFMy{2}#EEF{3}y#Rr, {0}DM{1} MD]8 {0}9DM {4}`N
    {1}Z#{0}8#D]{1}D# {2}EE#EEEEE{3}`EW  E {0}8M,{1}"RM`{0} 8DM  {4}D
    {1}88{0}8]D]{1}D8 {2}EEM{1}#{2}EEE{1}E{2}Bp{3}TFF^  {0}*M888#`  {4}#M
    {1}*#88EE8  {2} RRk{1}8BMM{2}#EEE,        {4}'^'
    {1}   ``      {2}'"F*FFF*  {1},yw,
    {1}                  ,#]{0}[D8{1}8W
    {1}                  k8{0}]DDN8{1}8L
    {1}                  '8E{0}$DE8{1}8M
    {1}                    R#E#R^
  colors:
    ansi:
      - blue
      - red
      - yellow
      - white
      - green
    hex:
      - "#5B00FD"
      - "#FF005E"
      - "#F3FF27"
      - "#FFFFFF"
      - "#00FF39"
    chip: "#0000FB"
  serialization: raku
Php:
  type: programming
  ascii: |
    {0}            ################
    {0}      ##########{1}/  |{0}##############
    {0}   #############{1}|  |{0}#################
    {0} #####{1}/   __   \|   __   \/   __   \{0}###
    {0}######{1}|  |{0}##{1}|  ||  |{0}##{1}|  ||  |{0}##{1}|  |{0}####
    {0}######{1}|  |{0}##{1}/  ||  |{0}##{1}|  ||  |{0}##{1}/  |{0}####
    {0} #####{1}|   ____ /|__|{0}##{1}|__||   ____ /{0}###
    {0}   ###{1}|  |{0}################{1}|  |{0}#######
    {1}      |_ /{0}################{1}|_ /{0}####
    {0}            ################
  colors:
    ansi:
      - blue
      - white
    hex:
      - "#777BB3"
      - "#FFFFFF"
    chip: "#4F5D95"
PowerShell:
  type: programming
  ascii: |
    {0}         #########################
    {0}        ####{1}####{0}#################
    {0}       ######{1}####{0}###############
    {0}      ########{1}####{0}#############
    {0}     ##########{1}####{0}###########
    {0}    #########{1}####{0}############
    {0}   ########{1}####{0}#############
    {0}  #######{1}####{0}##############
    {0} ######{1}####{0}#####{1}######{0}####
    {0}#########################
  colors:
    ansi:
      - blue
      - white
    hex:
      - "#316CB9"
      - "#FFFFFF"
    chip: "#012456"
Processing:
  type: programming
  ascii: |
    {0}          PPPPPPPPPPPP
    {0}      PPPPPPPPPPPPPPPPPPPP
    {0}    PPPPPPPPPPPP{1}PPPPPP{0}PPPPPP
    {0}   PPPPPPPPPPPPP{1}P{0}PPPP{1}PP{0}PPPPPP
    {0}  PPPPPPPPPPPPPPPPPPP{1}PP{0}PPPPPPP
    {0} PPPPPPPPPPPPPPPPPPP{1}PP{0}PPPPPPPPP
    {0}PPPPPPPPPPP{1}PPPP{0}PP{1}PPPPP{0}PPPPPPPPPP
    {0}PPPPPPPPPPPP{1}PPP{0}PPPPPP{1}PP{0}PPPPPPPPP
    {0}PPPPPPPPPPPP{1}PPP{0}PPPPPP{1}PP{0}PPPPPPPPP
    {0}PPPPPPPPPPPP{1}PPP{0}PP{1}PPPPP{0}PPPPPPPPPP
    {0}PPPPPPPPPPPP{1}PPP{0}PPPPPPPPPPPPPPPPP
    {0} PPPPPPPPPPP{1}PPP{0}PPPPPPPPPPPPPPPP
    {0}  PPPPPPPPPP{1}PPP{0}PPPPPPPPPPPPPPP
    {0}   PPPPPPP{1}PPPPPPP{0}PPPPPPPPPPPP
    {0}    PPPPPPPPPPPPPPPPPPPPPPPP
    {0}      PPPPPPPPPPPPPPPPPPPP
    {0}          PPPPPPPPPPPP
  colors:
    ansi:
      - blue
      - white
    hex:
      - "#505050"
      - "#FFFFFF"
    chip: "#0096D8"
Prolog:
  type: programming
  ascii: |
    {0}            ############   #
    {0}       #################   ####
    {0}     ###################   ######
    {0}   #####################   #######
    {0}  ######################   ########
    {0} #######         #######   #########
    {0}######  ###        #####   ##########
    {0}#####  ####      #  ####   ##########
    {0}#####  #####    ##  ####   ##########
    {0}#####   #########   ####   ##########
    {0}#####     #####   #######    ########
    {0} ####           ###########       ##
    {0}  ###   ###########################
    {0}    #   ##########################
    {0}        ########################
    {0}        ######################
    {0}           ################
  colors:
    ansi:
      - white
    chip: "#74283C"
Protobuf:
  type: programming
  ascii: |
    {0}      ;;;;;;;;     {2}::::::::
    {0}     ;;;;;;;;       {2}::::::::
    {0}    ;;;;;;;;         {2}::::::::
    {1}   :{0};;;;;;;           {2}::::::::
    {1}  :::{0};;;;;             {2}::::::::
    {1} :::::{0};;;               {2}::::::::
    {1}:::::::{0};                {3};{2}:::::::
    {1}::::::::               {3};;;{2}:::::
    {1} ::::::::             {3};;;;;{2}:::
    {1}  ::::::::           {3};;;;;;;{2}:
    {1}   ::::::::         {3};;;;;;;;
    {1}    ::::::::       {3};;;;;;;;
    {1}     ::::::::     {3};;;;;;;;
  colors:
    ansi:
      - red
      - blue
      - green
      - yellow
    chip: "#74283C"
  serialization: protocol-buffers
PureScript:
  type: programming
  ascii: |
    {0}           \\\\\\\\\\\\\\    \\\\\
    {0}            \\\\\\\\\\\\\\     \\\\\
    {0}    /////                        \\\\\
    {0}  /////      //////////////      /////
    {0}/////       //////////////     /////
    {0}\\\\\                        /////
    {0}  \\\\\     \\\\\\\\\\\\\\
    {0}    \\\\\    \\\\\\\\\\\\\\
  colors:
    ansi:
      - white
    chip: "#1D222D"
Python:
  type: programming
  ascii: |
    {0}               =========
    {0}            ===============
    {0}           =================
    {0}          ===  ==============
    {0}          ===================
    {0}                   ==========
    {0}   ========================== {1}=======
    {0} ============================ {1}========
    {0}============================= {1}=========
    {0}============================ {1}==========
    {0}========================== {1}============
    {0}============ {1}==========================
    {0}========== {1}============================
    {0}========= {1}=============================
    {0} ======== {1}============================
    {0}  ======= {1}==========================
    {1}          ==========
    {1}          ===================
    {1}          ==============  ===
    {1}           =================
    {1}            ===============
    {1}               =========
  colors:
    ansi:
      - blue
      - yellow
    hex:
      - "#2F69A2"
      - "#FFD940"
    chip: "#3572A5"
Qml:
  type: programming
  ascii: |
    {0}****************************************
    {0}****************************************
    {0}****************************************
    {0}****************************************
    {0}****************************************
    {0}*******{1}####{0}*****{1}###{0}*****{1}###{0}**{1}###{0}********
    {0}*****{1}########{0}***{1}####{2},{0}**{1}####{2},{0}*{1}###{2},,{0}******
    {0}****{1}###{2},,,,{1}###{2},{0}*{1}#####{2},{1}#####{2},,{1}###{2},,,,{0}****
    {0}***{1}###{2},,,,,,{1}###{2},{1}###########{2},,{1}###{2},,,,,,{0}**
    {0}***{1}###{2},,,,,,{1}###{2},{1}###{2},{1}###{2},{1}###{2},,{1}###{2},,,,,,,{0}*
    {0}***{1}###{2},,,,,,{1}###{2},{1}###{2},,{1}#{2},,{1}###{2},,{1}###{2},,,,,,,,
    {0}****{1}###{2},,,,{1}###{2},,{1}###{2},,,,,{1}###{2},,{1}###{2},,,,,,,,
    {0}*****{1}########{2},,,{1}###{2},,,,,{1}###{2},,{1}########{2},,,
    {0}*******{1}####{2},,,,,{1}###{2},,,,,{1}###{2},,{1}########{2},,,
    {0}********{2},{1}#####{2},,,,,,,,,,,,,,,,,,,,,,,,,,
    {0}*********{2},,,,,,,,,,,,,,,,,,,,,,,,,,,,,,,
    {0}***********{2},,,,,,,,,,,,,,,,,,,,,,,,,,,,,
    {0}*************{2},,,,,,,,,,,,,,,,,,,,,,,,,,,
    {0}***************{2},,,,,,,,,,,,,,,,,,,,,,,,,
    {0}*****************{2},,,,,,,,,,,,,,,,,,,,,,,
  colors:
    ansi:
      - green
      - white
      - green
    hex:
      - "#80C342"
      - "#FFFFFF"
      - "#4D7528"
    chip: "#44A51C"
R:
  type: programming
  ascii: |
    {0}             .,,,,,,,,,,,,,
    {0}       ,,,,,,,,,,,,,,,,,********
    {0}    ,,,,,,,,,,,,,,,,,**************
    {0}  ,,,,,,,,,,,,                  *****
    {0} ,,,,,,,,,      {1}RRRRRRRRRRRRRRRR   {0}***
    {0},,,,,,,,,       {1}RRRRRRRRRRRRRRRRRRR {0}***
    {0},,,,,,,,        {1}RRRRRRRRRRRRRRRRRRRR {0}//
    {0},,,,,,*         {1}RRRRRRR      RRRRRRR {0}//
    {0},,,*****        {1}RRRRRRR     RRRRRRR  {0}//
    {0} ********       {1}RRRRRRRRRRRRRRRRRR  {0}//
    {0}   *********    {1}RRRRRRRRRRRRRR    {0}//
    {0}      **********{1}RRRRRRR   RRRRRRR
    {0}         *******{1}RRRRRRR    RRRRRRR
    {1}                RRRRRRR     RRRRRRRR
  colors:
    ansi:
      - white
      - blue
    chip: "#198CE7"
Racket:
  type: programming
  ascii: |
    {0}            {2}.:--::////::--.`
    {0}        {1}`/yNMMNho{2}////////////:.
    {0}      {1}`+NMMMMMMMMmy{2}/////////////:`
    {0}    `-:::{1}ohNMMMMMMMNy{2}/////////////:`
    {0}   .::::::::{1}odMMMMMMMNy{2}/////////////-
    {0}  -:::::::::::{1}/hMMMMMMMmo{2}////////////-
    {0} .::::::::::::::{1}oMMMMMMMMh{2}////////////-
    {0}`:::::::::::::{1}/dMMMMMMMMMMNo{2}///////////`
    {0}-::::::::::::{1}sMMMMMMmMMMMMMMy{2}//////////-
    {0}-::::::::::{1}/dMMMMMMs{0}:{1}+NMMMMMMd{2}/////////:
    {0}-:::::::::{1}+NMMMMMm/{0}:::{1}/dMMMMMMm+{2}///////:
    {0}-::::::::{1}sMMMMMMh{0}:::::::{1}dMMMMMMm+{2}//////-
    {0}`:::::::{1}sMMMMMMy{0}:::::::::{1}dMMMMMMm+{2}/////`
    {0} .:::::{1}sMMMMMMs{0}:::::::::::{1}mMMMMMMd{2}////-
    {0}  -:::{1}sMMMMMMy{0}::::::::::::{1}/NMMMMMMh{2}//-
    {0}   .:{1}+MMMMMMd{0}::::::::::::::{1}oMMMMMMMo{2}-
    {0}    {1}`yMMMMMN/{0}:::::::::::::::{1}hMMMMMh.
    {0}      {1}-yMMMo{0}::::::::::::::::{1}/MMMy-
    {0}        {1}`/s{0}::::::::::::::::::{1}o/`
    {0}            ``.---::::---..`
  colors:
    ansi:
      - red
      - white
      - blue
    chip: "#3C5CAA"
Renpy:
  type: programming
  ascii: |
    {0}       ++++++
    {0}     ++++++++++
    {0}    ++++++++++++
    {0}   ++++++++++++++
    {0}   ++++++++++++++++
    {0}  +++++++++++++{1}***{0}+++
    {0}  +++++++{1}***********
    {0} +++++{1}**************
    {0}+++{1}*****************
    {0}++{1}********{2}#{1}**********
    {1} *****{2}#{1}*{2}#{1}*{2}#{1}****{2}#{1}*{2}#{1}***
    {1} *****{2}#{1}*{2}###{1}*{2}#{1}**{2}#{1}*{2}#{1}***
    {1} *****{2}##########{1}*{2}#{1}***
    {1} *****{2}##{3}**{2}####{3}**{2}##{1}***
    {1} *****{2}##{3}**{2}####{3}**{2}##{1}***
    {1} *****{2}############{1}***
    {1} *****{2}#####{5}--{2}####{1}***
    {1}  **{4}#####{2}#######{1}**
    {4}   #{5}**{4}#{5}**{4}#{2}###{4}####
    {4}   #{5}**{4}#{5}**{4}#{2}###{4}######
    {4}   ##{5}*{4}#{5}*{4}##{6}++++{4}######
    {4}    #####{6}++++++{4}#####
    {4}     ###{6}++++++++{4}####
    {6}     +++++++++++{4}####
    {6}     ++++++++++{4}####
  colors:
    ansi:
      - white
      - red
      - white
      - blue
      - yellow
      - white
      - magenta
    hex:
      - "#EADBCC"
      - "#FF7F7F"
      - "#FBEEE2"
      - "#495F8E"
      - "#FAE45A"
      - "#FFFFFF"
      - "#B5A396"
    chip: "#FF7F7F"
Ruby:
  type: programming
  ascii: |
    {0}                      ###{2}###{3}###{4}#{1}.{4}#
    {0}                    ###{2}###{3}###{4}##{1}.{5}##
    {0}                  ##{1}.{2}###{3}###{4}###{1}.{5}###
    {0}                ###{2}##{1}.{3}###{4}###{5}#{1}.{5}#{6}###
    {0}              ###{2}###{3}##{1}.{4}###{5}##{1}.{6}###{7}##
    {0}            ###{2}###{3}###{4}##{1}.{5}###{1}.{6}##{7}####
    {0}          ###{2}###{3}###{4}###{5}##{1}.{6}#{1}.{6}#{7}######
    {0}        #{1}.{0}*{2}***{3}***{4}***{5}***{6}**{1}.{7}###{8}#####
    {0}      ###{1}.{2}##{3}###{4}###{5}###{6}##{1}.{7}##{1}.{8}#######
    {0}    ####{2}#{1}.{2}#{3}###{4}###{5}###{6}#{1}.{6}#{7}###{8}#{1}.{8}######
    {0}  #####{2}##{1}.{3}###{4}###{5}###{1}.{6}##{7}###{8}###{1}.{8}#####
    {0}   #####{2}#{1}.{2}#{3}###{4}###{1}.{5}###{6}###{7}###{8}##{1}.{8}####
    {0}    #####{1}.{2}##{3}###{1}.{4}##{5}###{6}###{7}###{8}###{1}.{9}###
    {0}     ####{1}.{3}###{1}.{4}##{5}###{6}###{7}###{8}###{9}###{1}.{9}##
    {0}      ###{1}.{2}#{1}.{3}##{4}###{5}###{6}###{7}###{8}###{9}###{1}.{9}#
  colors:
    ansi:
      - red
      - black
      - red
      - red
      - red
      - red
      - red
      - red
      - red
      - red
    hex:
      - "#F30301"
      - "#555555"
      - "#E80603"
      - "#DC0904"
      - "#D10C06"
      - "#C50F07"
      - "#BA1109"
      - "#AE140A"
      - "#A3170C"
      - "#971A0D"
    chip: "#701516"
Rust:
  type: programming
  ascii: |
    {0}                 R RR RR
    {0}              R RRRRRRRR R          R
    {0} R RR       R RRRRRRRRRRRRR R      RR
    {0}rR RRR    R RRRRRRRRRRRRRRRRR R   RRR R
    {0}RRR RR   RRRRRRRRRRRRRRRRRRRRRRR  RRRRR
    {0} RRRRR  RRRRRRRRRRRRRRRRRRRRRRRR  RRRR
    {0}  RRR RRRRRRRRRRRRRRRRRRRRRRRRRRRR RR
    {0}    R  RRRRRRRRRR{1}=  {0}RR{1} = {0}RRRRRRRRRRR
    {0}     RRRRRRRRRRRR{1}=  {0}RR{1} = {0}RRRRRRRRRR
    {0}      RRRRRRRRRRR   RR   RRRRRRRRRR
    {0}     RR==RRRRRRRRRRRRRRRRRRRRRR===RR
    {0}     RR =  ==RRRRRRR  RRRRRR==  = RR
    {0}      RR =     ===========     = RR
    {0}       RR                        R
    {0}        R                       R
    {0}         R
  colors:
    ansi:
      - red
      - white
    hex:
      - "#E43717"
      - "#FFFFFF"
    chip: "#DEA584"
Sass:
  type: markup
  ascii: |
    {0}            ,wppbbbbbp,
    {0}       ,wpb@KP"``` ``"T@b
    {0}    ,pb@P"`            @@
    {0}  ,b@P`               /@P
    {0} p@b`               ,bK`
    {0}{@@      'w,  ,,wpbP*`
    {0} 0@b        ````      ,pp  ;@@
    {0}  "0bw        ,bPK   ,K@L /PT@
    {0}     "0b, ,,pbP  @b .b Tb{"  $bP"""*Tb,
    {0}      ,/b@P &@  0@M.b  ,@K ,P @L      `b
    {0}   ,pb"  Ib @@ &h@bP ,pCpP bb*`       /`
    {0}  p@`   ,@` `bb` T"  ""`
    {0}  @@w,pbK`
    {0}  `***^
  colors:
    ansi:
      - magenta
    hex:
      - "#CD6799"
    chip: "#A53B70"
Scala:
  type: programming
  ascii: |
    {0}                        +
    {0}                   ++++++
    {0}       ++++++++++++++++++
    {0}+++++++++++++++++++++++++
    {0}+++++++++++++++++++++++++
    {0}+++++++++++++++++++++++{1}-
    {0}+++++++++++++++{1}----------
    {0}+{1}-------------------{0}+++++
    {0}         ++++++++++++++++
    {0}+++++++++++++++++++++++++
    {0}+++++++++++++++++++++++++
    {0}++++++++++++++++++++++++
    {0}+++++++++++++++++{1}--------
    {0}+++{1}------------------{0}++++
    {0}        {1}----{0}+++++++++++++
    {0}+++++++++++++++++++++++++
    {0}+++++++++++++++++++++++++
    {0}++++++++++++++++++++++++
    {0}+++++++++++++++++++
    {0}++++++
  colors:
    ansi:
      - red
      - red
    hex:
      - "#DF3F3D"
      - "#7F0C1D"
    chip: "#C22D40"
Scheme:
  type: programming
  ascii: |
    {0}  ////
    {0} //  //
    {0} /    //
    {0}       //
    {0}        //
    {0}         //
    {0}        ////
    {0}       /// //
    {0}      ///   //
    {0}     ///     //
    {0}    ///       //    /
    {0}   ///         //  //
    {0}  ///           ////
  colors:
    ansi:
      - white
    hex:
      - "#555555"
    chip: "#1E4AEC"
Sh:
  type: programming
  ascii: |
    {0}              ___       ___        ___
    {0}             ####      ####       ####
    {0}            ####      ####       ####
    {0}      _____####______####___    ####
    {0}     #######################   ####
    {0}    #######################   ####
    {0}        ####      ####       ####
    {0}       ####      ####       ####
    {0}  ____####______####____   ####
    {0} #######################  ####
    {0}#######################  ___
    {0}   ####      ####       ####
    {0}  ####      ####       ####
    {0} ####      ####       ####
  colors:
    ansi:
      - green
    chip: "#89E051"
  serialization: shell
Solidity:
  type: programming
  ascii: |
    {0}MMMMMMMMMMMMMMMMMMMMMMMMMMMMMMMMMMMMMM
    {0}MMMMMMMMMMMMMMMMMMMMMMMMMMMMMMMMMMMMMM
    {0}MMMMMMMMMMMM{2}SS{3}SSSSSSSSSS{4}SS{0}MMMMMMMMMMMM
    {0}MMMMMMMMMMM{2}SSSS{3}SSSSSSSS{4}SSSS{0}MMMMMMMMMMM
    {0}MMMMMMMMMM{2}SSSSSS{3}SSSSSS{4}SSSSSS{0}MMMMMMMMMM
    {0}MMMMMMMMM{2}SSSSSSSS{3}SSSS{4}SSSSSSSS{0}MMMMMMMMM
    {0}MMMMMMMM{2}SSSSSSSSSS{3}SS{4}SSSSSSSSSS{0}MMMMMMMM
    {0}MMMMMMMM{1}SSSSSSSSSS{0}MMMMMMMMMMMMMMMMMMMM
    {0}MMMMMMMMM{1}SSSSSSSS{0}MMMMMMMMMMMMMMMMMMMMM
    {0}MMMMMMMMMM{1}SSSSSS{0}MMMMMMMM{1}SS{0}MMMMMMMMMMMM
    {0}MMMMMMMMMMM{1}SSSS{0}MMMMMMMM{1}SSSS{0}MMMMMMMMMMM
    {0}MMMMMMMMMMMM{1}SS{0}MMMMMMMM{1}SSSSSS{0}MMMMMMMMMM
    {0}MMMMMMMMMMMMMMMMMMMMM{1}SSSSSSSS{0}MMMMMMMMM
    {0}MMMMMMMMMMMMMMMMMMMM{1}SSSSSSSSSS{0}MMMMMMMM
    {0}MMMMMMMM{4}SSSSSSSSSS{3}SS{2}SSSSSSSSSS{0}MMMMMMMM
    {0}MMMMMMMMM{4}SSSSSSSS{3}SSSS{2}SSSSSSSS{0}MMMMMMMMM
    {0}MMMMMMMMMM{4}SSSSSS{3}SSSSSS{2}SSSSSS{0}MMMMMMMMMM
    {0}MMMMMMMMMMM{4}SSSS{3}SSSSSSSS{2}SSSS{0}MMMMMMMMMMM
    {0}MMMMMMMMMMMM{4}SS{3}SSSSSSSSSS{2}SS{0}MMMMMMMMMMMM
    {0}MMMMMMMMMMMMMMMMMMMMMMMMMMMMMMMMMMMMMM
    {0}MMMMMMMMMMMMMMMMMMMMMMMMMMMMMMMMMMMMMM
  colors:
    ansi:
      - white
      - black
      - black
      - black
      - black
    hex:
      - "#FFFFFF"
      - "#2E2E2E"
      - "#1A1A1A"
      - "#333333"
      - "#515151"
    chip: "#AA6746"
Sql:
  type: data
  ascii: |
    {0}   _..------.._
    {0}.-~            ~-.
    {0}|                |
    {0}|"-..________..-"|
    {0}|                | {1} ____   ___  _
    {0}|                | {1}/ ___| / _ \| |
    {0}|"-..________..-"| {1}\___ \| | | | |
    {0}|                | {1} ___) | |_| | |___
    {0}|                | {1}|____/ \__\_|_____|
    {0}|"-..________..-"|
    {0}|                |
    {0}|                |
    {0} "-..________..-"
  colors:
    ansi:
      - cyan
      - yellow
    chip: "#E38C00"
Svelte:
  type: markup
  ascii: |
    {0}SSSSSSSSSSSSSSSSSS{1}sssssssssss{0}SSSSSSSS
    {0}SSSSSSSSSSSSSSS{1}sssssssssssssssss{0}SSSSS
    {0}SSSSSSSSSSS{1}sssssssssss{0}SSSS{1}ssssssss{0}SSS
    {0}SSSSSSSS{1}ssssssssss{0}SSSSSSSSSSS{1}sssssss{0}S
    {0}SSSSS{1}sssssssss{0}SSSSSSSSSSSSSSSSS{1}sssss{0}S
    {0}SSS{1}ssssssss{0}SSSSSSSSSS{1}sssss{0}SSSSSS{1}ssss{0}S
    {0}S{1}sssssss{0}SSSSSSSSSS{1}sssssssss{0}SSSSS{1}ssss{0}S
    {0}S{1}sssss{0}SSSSSSSSS{1}sssssssssssssssssssss{0}S
    {0}S{1}sssss{0}SSSSSS{1}ssssssss{0}SSSSSS{1}ssssssssss{0}S
    {0}S{1}sssss{0}SSSSS{1}ssssss{0}SSSSSSSSSSSS{1}ssssss{0}SS
    {0}S{1}sssss{0}SSSSSSSSSSSSSSSSSSSSSSSSS{1}sssss{0}S
    {0}SS{1}ssssss{0}SSSSSSSSSSSS{1}ssssss{0}SSSSS{1}sssss{0}S
    {0}S{1}ssssssssss{0}SSSSSS{1}ssssssss{0}SSSSSS{1}sssss{0}S
    {0}S{1}sssssssssssssssssssss{0}SSSSSSSSS{1}sssss{0}S
    {0}S{1}ssss{0}SSSSS{1}sssssssss{0}SSSSSSSSSS{1}ssssss{0}SS
    {0}S{1}ssss{0}SSSSSS{1}sssss{0}SSSSSSSSSS{1}ssssssss{0}SSS
    {0}S{1}sssss{0}SSSSSSSSSSSSSSSSS{1}sssssssss{0}SSSSS
    {0}S{1}sssssss{0}SSSSSSSSSSS{1}ssssssssss{0}SSSSSSSS
    {0}SSS{1}ssssssss{0}SSSS{1}sssssssssss{0}SSSSSSSSSSS
    {0}SSSSS{1}sssssssssssssssss{0}SSSSSSSSSSSSSSS
    {0}SSSSSSSS{1}sssssssssss{0}SSSSSSSSSSSSSSSSSS
  colors:
    ansi:
      - red
      - white
    hex:
      - "#FF3C00"
      - "#FFFFFF"
    chip: "#FF3E00"
Swift:
  type: programming
  ascii: |
    {0}                         :
    {0}                          ::
    {1}                           :::
    {1}          :                ::::
    {2}     :     :                ::::
    {2}      :     ::              :::::
    {3}       ::    :::             :::::
    {3}        :::    :::           ::::::
    {4}          :::   :::          :::::::
    {4}           ::::  ::::        :::::::
    {5}            :::::::::::      ::::::::
    {5}              :::::::::::   :::::::::
    {5}               ::::::::::::::::::::::
    {6}                :::::::::::::::::::::
    {6}                  :::::::::::::::::::
    {6}:                   :::::::::::::::::
    {7} ::                   ::::::::::::::
    {7}   ::::              ::::::::::::::::
    {7}    ::::::::::::::::::::::::::::::::::
    {8}      :::::::::::::::::::::::::::::::::
    {8}        :::::::::::::::::::::::::::::::
    {8}          ::::::::::::::::::::::   :::::
    {9}             .::::::::::::::.         ::
    {9}
  colors:
    ansi:
      - red
      - red
      - red
      - red
      - red
      - red
      - red
      - red
      - red
      - red
    hex:
      - "#F88134"
      - "#F97732"
      - "#F96D30"
      - "#FA632E"
      - "#FA592C"
      - "#FB502A"
      - "#FB4628"
      - "#FC3C26"
      - "#FC3224"
      - "#FD2822"
    chip: "#F05138"
SystemVerilog:
  type: programming
  ascii: |
    {0}     _.._   _.._   _.._   _.._
    {0}     _.._   _.._   _.._   _.._
    {0} .................................
    {0}.               {1}----              {0}.
    {0}.          {1}--------------         {0}.
    {0}.        {1}----       ---------     {0}.
    {0}.      {1}---                -----   {0}.
    {0}.     {1}-    #####  #     #  -----  {0}.
    {0}.         {1}#     # #     #         {0}.
    {0}.         {1}#       #     #         {0}.
    {0}.          {1}#####  #     #         {0}.
    {0}.               {1}#  #   #          {0}.
    {0}.         {1}#     #   # #           {0}.
    {0}.  {1}-----   #####     #      -     {0}.
    {0}.   {1}-----                ---      {0}.
    {0}.     {1}---------       ----        {0}.
    {0}.         {1}--------------          {0}.
    {0}.              {1}----               {0}.
    {0} .................................
    {0}     _.._   _.._   _.._   _.._
    {0}     _.._   _.._   _.._   _.._
  colors:
    ansi:
      - blue
      - white
    chip: "#DAE1C2"
Tcl:
  type: programming
  ascii: |
    {0}          //
    {2}      . /{0}////
    {2}     /{0}/////// .
    {2}     //{0}//{1}/{0}/////
    {2}    //{0}//{1}/{0}/////
    {2}  . //{0}/{1}//{0}////
    {2}  //{0}//{1}//{0}////
    {2}  //{0}/{1}//{0}/////
    {2}  /{0}//{1}//{0}////
    {2}  /{0}/{1}//{0}////  .
    {2}. /{0}/{1}//{0}/////
    {2} /{0}/{1}//{0}////
    {2}  /{1}//{0}//
    {0}   {1}//
    {0}   {1}//
    {0}    {1}/
    {0}     {1}/
  colors:
    ansi:
      - blue
      - white
      - cyan
    chip: "#E4CC98"
Tex:
  type: markup
  ascii: |
    {0}$$$$$$$$$$$$$$$$$$$$$$$$$$$$$$$$$$$$$$$$
    {0}$$$            $$$$$$$      $$$$$     $$
    {0}$$  $$$$  $$$$  $$$$$$$$$  $$$$$$$ $$$$$
    {0}$$ $$$$$  $$$$$ $$$$$$$$$$  $$$$$ $$$$$$
    {0}$$ $$$$$  $$$          $$$$  $$$ $$$$$$$
    {0}$$ $$$$$  $$$$$  $$$$$  $$$$  $ $$$$$$$$
    {0}$$$$$$$$  $$$$$  $$$$$$ $$$$$  $$$$$$$$$
    {0}$$$$$$$$  $$$$$  $$$$$$ $$$$$  $$$$$$$$$
    {0}$$$$$$$$  $$$$$  $$$$$$$$$$$$   $$$$$$$$
    {0}$$$$$$$$  $$$$$  $$$ $$$$$$$ $$  $$$$$$$
    {0}$$$$$$$$  $$$$$      $$$$$$ $$$$  $$$$$$
    {0}$$$$$$$$  $$$$$  $$$ $$$$$ $$$$$$  $$$$$
    {0}$$$$$$$$  $$$$$  $$$$$$$$ $$$$$$$$  $$$$
    {0}$$$$$        $$  $$$$$     $$$$$$     $$
    {0}$$$$$$$$$$$$$$$  $$$$$$$ $$$$$$$$$$$$$$$
    {0}$$$$$$$$$$$$$$$  $$$$$$ $$$$$$$$$$$$$$$$
    {0}$$$$$$$$$$$$$           $$$$$$$$$$$$$$$$
    {0}$$$$$$$$$$$$$$$$$$$$$$$$$$$$$$$$$$$$$$$$
  colors:
    ansi:
      - white
      - black
    chip: "#3D6117"
Toml:
  type: data
  ascii: |
    {0}[[[[[[[[                    ]]]]]]]]
    {0}[[[[[[[[                    ]]]]]]]]
    {0}[[[[                            ]]]]
    {0}[[[[      {1}TTTTTTTTTTTTTTTT{0}      ]]]]
    {0}[[[[      {1}TTTTTTTTTTTTTTTT{0}      ]]]]
    {0}[[[[            {1}TTTT{0}            ]]]]
    {0}[[[[            {1}TTTT{0}            ]]]]
    {0}[[[[            {1}TTTT{0}            ]]]]
    {0}[[[[            {1}TTTT{0}            ]]]]
    {0}[[[[            {1}TTTT{0}            ]]]]
    {0}[[[[            {1}TTTT{0}            ]]]]
    {0}[[[[            {1}TTTT{0}            ]]]]
    {0}[[[[            {1}TTTT{0}            ]]]]
    {0}[[[[            {1}TTTT{0}            ]]]]
    {0}[[[[            {1}TTTT{0}            ]]]]
    {0}[[[[            {1}TTTT{0}            ]]]]
    {0}[[[[[[[[                    ]]]]]]]]
    {0}[[[[[[[[                    ]]]]]]]]
  colors:
    ansi:
      - red
      - white
    hex:
      - "#9C4221"
      - "#FFFFFF"
    chip: "#9C4221"
Tsx:
  type: programming
  ascii: |
    {0}TSXTSXTSXTSXTSXTSXTSXTSXTSXTSXTSXTSX{1}TSX
    {0}TSXTSXTSXTSXTSXTSXTSXTSXTSXTSXTSXTS{1}XTSX
    {0}TSXTSXTSXTSXTSXTSXTSXTSXTSXTSXTSXT{1}SXTSX
    {0}TSXTSXTSXTSXTSXTSXTSXTSXTSXTSXTSX{1}TSXTSX
    {0}TSXTSXTSXTSXTSXTSXTSXTSXTSXTSXTS{1}XTSXTSX
    {0}TSXTSXTSXTSXTSXTSXTSXTSXTSXTSXT{1}SXTSXTSX
    {0}TSXTSXTSXTSXTSXTSXTSXTSXTSXTSX{1}TSXTSXTSX
    {0}TSXTSXTSXTSXTSXTSXTSXTSXTSXTS{1}XTSXTSXTSX
    {0}TSXTSXTSXTSXTSXTSXTSXTSXTSXT{1}SXTSXTSXTSX
    {0}TSXTSXTSXTSXTSXTSXTSXTSXTSX{1}TSXTSXTSXTSX
    {0}TS{2}XTSXTSXTS{0}XTSX{2}TSXTSX{0}TSXTS{1}X{2}TSX{1}TSX{2}TSX{1}TSX
    {0}TSXTS{2}XTS{0}XTSXTS{2}XTS{0}XTSXTSXT{1}SXT{2}SXT{1}S{2}XTS{1}XTSX
    {0}TSXTS{2}XTS{0}XTSXTSX{2}TSX{0}TSXTSX{1}TSXTSX{2}TSX{1}TSXTSX
    {0}TSXTS{2}XTS{0}XTSXTSXT{2}SXT{0}SXTS{1}XTSXTS{2}XTSXT{1}TSTSX
    {0}TSXTS{2}XTS{0}XTSXTSXTS{2}XTS{0}XT{1}SXTSXT{2}SXT{1}S{2}XTS{1}XTSX
    {0}TSXTS{2}XTS{0}XTSXT{2}SXTSXT{0}SX{1}TSXTSX{2}TSX{1}TSX{2}TSX{1}TSX
    {0}TSXTSXTSXTSXTSXTSXTS{1}XTSXTSXTSXTSXTSXTSX
    {0}TSXTSXTSXTSXTSXTSXT{1}SXTSXTSXTSXTSXTSXTSX
  colors:
    ansi:
      - cyan
      - magenta
      - white
    hex:
      - "#007ACC"
      - "#8A53A6"
      - "#FFFFFF"
    chip: "#2B7489"
TypeScript:
  type: programming
  ascii: |
    {0}TSTSTSTSTSTSTSTSTSTSTSTSTSTSTSTSTSTSTS
    {0}TSTSTSTSTSTSTSTSTSTSTSTSTSTSTSTSTSTSTS
    {0}TSTSTSTSTSTSTSTSTSTSTSTSTSTSTSTSTSTSTS
    {0}TSTSTSTSTSTSTSTSTSTSTSTSTSTSTSTSTSTSTS
    {0}TSTSTSTSTSTSTSTSTSTSTSTSTSTSTSTSTSTSTS
    {0}TSTSTSTSTSTSTSTSTSTSTSTSTSTSTSTSTSTSTS
    {0}TSTSTSTSTSTSTSTSTSTSTSTSTSTSTSTSTSTSTS
    {0}TSTSTSTS{1}TSTSTSTSTSTSTS{0}TSTS{1}TSTSTS{0}TSTSTS
    {0}TSTSTSTS{1}TSTSTSTSTSTSTS{0}TS{1}TSTSTSTSTS{0}TSTS
    {0}TSTSTSTSTSTST{1}STST{0}STSTSTS{1}TSTST{0}TSTSTSTST
    {0}TSTSTSTSTSTST{1}STST{0}STSTSTST{1}STSTS{0}TSTSTSTS
    {0}TSTSTSTSTSTST{1}STST{0}STSTSTSTST{1}STSTS{0}TSTSTS
    {0}TSTSTSTSTSTST{1}STST{0}STSTSTSTSTST{1}STSTS{0}TSTS
    {0}TSTSTSTSTSTST{1}STST{0}STSTSTSTSTSTS{1}TSTST{0}TST
    {0}TSTSTSTSTSTST{1}STST{0}STSTSTST{1}STSTSTSTST{0}STS
    {0}TSTSTSTSTSTST{1}STST{0}STSTSTSSTS{1}TSTSTS{0}TSTST
    {0}TSTSTSTSTSTSTSTSTSTSTSTSTSTSTSTSTSTSTS
    {0}TSTSTSTSTSTSTSTSTSTSTSTSTSTSTSTSTSTSTS
  colors:
    ansi:
      - cyan
      - white
    hex:
      - "#007ACC"
      - "#FFFFFF"
    chip: "#2B7489"
Vala:
  type: programming
  ascii: |
    {0} ###################################
    {0}#####################################
    {0}#####################################
    {0}############{1}######{0}##########{1}##{0}#######
    {0}##########{1}###{0}#{1}####{0}#########{1}##{0}########
    {0}########{1}###{0}###{1}####{0}########{1}##{0}#########
    {0}#######{1}###{0}####{1}####{0}#######{1}##{0}##########
    {0}######{1}###{0}#####{1}####{0}######{1}##{0}###########
    {0}######{1}###{0}#####{1}####{0}#####{1}##{0}############
    {0}########{1}#{0}#####{1}####{0}####{1}##{0}#############
    {0}##############{1}####{0}###{1}##{0}##############
    {0}##############{1}####{0}##{1}##{0}###############
    {0}##############{1}####{0}#{1}##{0}################
    {0}##############{1}######{0}#################
    {0}##############{1}#####{0}##################
    {0}##############{1}####{0}###################
    {0}#####################################
    {0}#####################################
    {0} ###################################
  colors:
    ansi:
      - magenta
      - white
    chip: "#A56DE2"
Verilog:
  type: programming
  ascii: |
    {0}        _.._    _.._    _.._
    {0}        _.._    _.._    _.._
    {0}        _.._    _.._    _.._
    {0}     _......................._
    {0}    _.{1}-----             -----{0}._
    {0}_..._.{1} ---               --- {0}._..._
    {0}_..._.{1}  ---             ---  {0}._..._
    {0}    _.{1}   ---           ---   {0}._
    {0}    _.{1}    ---         ---    {0}._
    {0}_..._.{1}     ---       ---     {0}._..._
    {0}_..._.{1}      ---     ---      {0}._..._
    {0}    _.{1}       ---   ---       {0}._
    {0}    _.{1}        --- ---        {0}._
    {0}_..._.{1}         -----         {0}._..._
    {0}_..._.{1}          ---          {0}._..._
    {0}    _.{1}           -           {0}._
    {0}     _......................._
    {0}        _.._    _.._    _.._
    {0}        _.._    _.._    _.._
    {0}        _.._    _.._    _.._
  colors:
    ansi:
      - white
      - magenta
    chip: "#b2b7f8"
Vhdl:
  type: programming
  ascii: |
    {0}         |  |  |  |
    {0}        {1}------------
    {0}     --{1}|    {2}----    {1}|{0}--
    {0}     --{1}|   {2}|    |   {1}|{0}--
    {0}     --{1}|   {2}|    |   {1}|{0}--
    {0}     --{1}|    {2}----    {1}|{0}--
    {0}        {1}------------
    {0}         |  |  |  |
    {2} __     ___   _ ____  _
    {2} \ \   / / | | |  _ \| |
    {2}  \ \ / /| |_| | | | | |
    {2}   \ V / |  _  | |_| | |___
    {2}    \_/  |_| |_|____/|_____|
  colors:
    ansi:
      - yellow
      - green
      - white
    chip: "#ADB2CB"
VimScript:
  type: programming
  ascii: |
    {1}     ________{0}  ++    {1}________
    {1}    /{2}VVVVVVVV{1}\{0}++++  {1}/{2}VVVVVVVV{1}\
    {1}    \{2}VVVVVVVV{1}/{0}++++++{1}\{2}VVVVVVVV{1}/
    {1}     |{2}VVVVVV{1}|{0}++++++++{1}/{2}VVVVV{1}/'
    {1}     |{2}VVVVVV{1}|{0}++++++{1}/{2}VVVVV{1}/'
    {0}    +{1}|{2}VVVVVV{1}|{0}++++{1}/{2}VVVVV{1}/'{0}+
    {0}  +++{1}|{2}VVVVVV{1}|{0}++{1}/{2}VVVVV{1}/'{0}+++++
    {0}+++++{1}|{2}VVVVVV{1}|/{2}VVV{1}___{0}++++++++++
    {0}  +++{1}|{2}VVVVVVVVVV{1}/{2}##{1}/ {0}+{1}_{0}+{1}_{0}+{1}_{0}+{1}_
    {0}    +{1}|{2}VVVVVVVVV{1}___ {0}+{1}/{2}#{1}_{2}#{1},{2}#{1}_{2}#{1},\
    {1}     |{2}VVVVVVV{1}//{2}##{1}/{0}+{1}/{2}#{1}/{0}+{1}/{2}#{1}/'/{2}#{1}/
    {1}     |{2}VVVVV{1}/'{0}+{1}/{2}#{1}/{0}+{1}/{2}#{1}/{0}+{1}/{2}#{1}/ /{2}#{1}/
    {1}     |{2}VVV{1}/'{0}++{1}/{2}#{1}/{0}+{1}/{2}#{1}/ /{2}#{1}/ /{2}#{1}/
    {1}     '{2}V{1}/'  /{2}##{1}//{2}##{1}//{2}##{1}//{2}###{1}/
    {0}              ++
  colors:
    ansi:
      - green
      - black
      - white
    chip: "#199F4B"
VisualBasic:
  type: programming
  ascii: |
    {1}             ::::::::::
    {1}         ::::::::::::::::::
    {1}      ::::::::::::::::::::::::
    {0}    &&&&{1}::::::::::::::::::::::::
    {0}  &&&&&&&&{1}::::::::::::::::::::::::
    {0} &&&&{2}##{0}&&&&&{1}::::::{2}##{1}:::{2}######{1}::::::
    {0}&&&&&&{2}##{0}&&&&&&{1}:::{2}##{1}::::{2}#{1}:::::{2}##{1}:::::
    {0}&&&&&&&{2}##{0}&&&&&&&{2}##{1}:::::{2}#{1}:::::{2}##{1}:::::
    {0}&&&&&&&&{2}##{0}&&&&&{2}##{0}&{1}:::::{2}#######{1}::::::
    {0}&&&&&&&&&{2}##{0}&&&{2}##{0}&&&&{1}:::{2}#{1}::::::{2}##{1}::::
    {0}&&&&&&&&&&{2}##{0}&{2}##{0}&&&&&&&{1}:{2}#{1}::::::{2}##{1}::::
    {0} &&&&&&&&&&{2}###{0}&&&&&&&&&{2}######{1}::::::
    {0}  &&&&&&&&&&&&&&&&&&&&&&&&{1}::::::::
    {0}    &&&&&&&&&&&&&&&&&&&&&&&&{1}::::
    {0}      &&&&&&&&&&&&&&&&&&&&&&&&
    {0}         &&&&&&&&&&&&&&&&&&
    {0}             &&&&&&&&&&
  colors:
    ansi:
      - blue
      - blue
      - white
    hex:
      - "#195F97"
      - "#004E8C"
      - "#FFFFFF"
    chip: "#945db7"
Vue:
  type: programming
  ascii: |
    {0}VUE{1}\\\\\                /////{0}VUE
    {0} VUE{1}\\\\\              /////{0}VUE
    {0}  VUE{1}\\\\\            /////{0}VUE
    {0}   VUE{1}\\\\\          /////{0}VUE
    {0}    VUE{1}\\\\\        /////{0}VUE
    {0}     VUE{1}\\\\\      /////{0}VUE
    {0}      VUE{1}\\\\\    /////{0}VUE
    {0}       VUE{1}\\\\\  /////{0}VUE
    {0}        VUE{1}\\\\\/////{0}VUE
    {0}         VUE{1}\\\\////{0}VUE
    {0}          VUE{1}\\\///{0}VUE
    {0}           VUE{1}\\//{0}VUE
    {0}            VUE{1}||{0}VUE
    {0}             VUEVUE
    {0}              VUEV
  colors:
    ansi:
      - green
      - blue
    chip: "#199F4B"
WebAssembly:
  type: programming
  ascii: |
    {0}:::::::::::             ::::::::::::
    {0}::::::::::::           :::::::::::::
    {0}:::::::::::::::     ::::::::::::::::
    {0}::::::::::::::::::::::::::::::::::::
    {0}::::::::::::::::::::::::::::::::::::
    {0}::::::::::::::::::::::::::::::::::::
    {0}::::::::::::::::::::::::::::::::::::
    {0}::::::::::::::::::::::::::::::::::::
    {0}::::::::::::::::::::::::::::::::::::
    {0}::::::::::::::::::::::::::::::::::::
    {0}::::::::::::{1}WW{0}:::{1}WW{0}:::{1}WW{0}::::{1}AA{0}::::::
    {0}::::::::::::{1}WW{0}:::{1}WW{0}:::{1}WW{0}:::{1}AAAA{0}:::::
    {0}::::::::::::{1}WW{0}:::{1}WW{0}:::{1}WW{0}::{1}AA{0}::{1}AA{0}::::
    {0}:::::::::::::{1}WW{0}:{1}WWWW{0}:{1}WW{0}::{1}AAAAAAAA{0}:::
    {0}::::::::::::::{1}WWW{0}::{1}WWW{0}::{1}AA{0}::::::{1}AA{0}::
    {0}::::::::::::::::::::::::::::::::::::
  colors:
    ansi:
      - magenta
      - white
    hex:
      - "#654FF0"
      - "#FFFFFF"
    chip: "#04133B"
Wolfram:
  type: programming
  ascii: |
    {0}             OOOOOOOOOOOOOO
    {0}         OOOOOO  OOOOOOOOOOOOOO
    {0}       OOOOOO  {1}WW{0} OOOO OOOOOOOOOOO
    {0}     OOOOOOO  {1}WWW {0}OOO {1}W{0} OOOOOOOOOOOO
    {0}   OOOOOOOO  {1}WWWWW {0}O {1}WW{0} OOOOOOOOOOOOO
    {0}  OOOOOOOO  {1}WWWWWW  WWW{0} OOOOOOOOOOOOOO
    {0} OOOOOOOOO  {1}WWWWWWW WWW{0} OOOOOOOOOOOOOOO
    {0} OOOOOOO  {1}WWWWWWWWWW WW{0} OOOOOOOOOOOOOOO
    {0}OOOOOOO  {1}WWWWWWWWWWWWWW{0}  OOOOOOOOOOOOOOO
    {0}OOOOOO  {1}WWWWWWWWWWWWWWWWW{0}   OOOOOOOOOOOO
    {0}OOOOO  {1}WWW WWWWWWWWW   WWWWW{0}   OOOOOOOOO
    {0}OOO   {1}WW  WWWWWWWWWWWWWWWWWWWWW{0}  OOOOOOO
    {0} O   {1}WWWW  WWWWWWWWWWWWWWWWWWWWW{2}D{0}  OOOO
    {0}    {1}WWWW  WWWWWWWWWWWWWWWWWWWWWW{0}  OOOOO
    {1}   WWWWW..............  {0}.........OOOOO
    {1}    WWWWWWWWWWWWWWWWWW{0}   OOOOOOOOOOOO
    {1}     WWWWWWWWWWWWWWWWWW{0}    OOOOOOOO
    {1}       WWWWWWWWWWWWWWWWW{0}    OOOOOO
    {1}         WWWWWWWWWWWWWWWW{0}     OO
    {1}             WWWWWWWWWWWWW{0}
  colors:
    ansi:
      - red
      - white
      - black
    hex:
      - "#FF0A01"
      - "#FFFFFF"
      - "#000000"
    chip: "#DD1100"
Xaml:
  type: data
  ascii: |
    {0}        :::::::::::::::::::::..
    {0}       :::{1}------{0}::::::::::::....
    {0}      :::{1}------{0}::::::::::::..{1}-{0}...
    {0}     :::{1}------{0}::::::::::::..{1}---{0}...
    {0}    :::{1}------{0}::::::::::::..{1}-----{0}...
    {0}   :::{1}------{0}::::::::::::...{1}------{0}...
    {0}  :::{1}------{0}::::::::::::.....{1}------{0}...
    {0} :::{1}------{0}::::::::::::.......{1}------{0}...
    {0}:::{1}------{0}::::::::::::.........{1}------{0}...
    {0} :::{1}------{0}::::::::::::.......{1}------{0}...
    {0}  :::{1}------{0}::::::::::::.....{1}------{0}...
    {0}   :::{1}------{0}::::::::::::...{1}------{0}...
    {0}    :::{1}------{0}::::::::::::..{1}-----{0}...
    {0}     :::{1}------{0}::::::::::::..{1}---{0}...
    {0}      :::{1}------{0}::::::::::::..{1}-{0}...
    {0}       :::{1}------{0}::::::::::::....
    {0}        :::::::::::::::::::::..
  colors:
    ansi:
      - blue
      - white
    hex:
      - "#3378CE"
      - "#FFFFFF"
    chip: "#0060AC"
Xml:
  type: data
  ascii: |
    {0}  __{1} __  _  __ __  _    {2}   __{0}__
    {0} / /{1} \ \/  |  \  \| |   {2}  / /{0}\ \
    {0}< < {1}  \ \  |     || |_  {2} / / {0} > >
    {0} \_\{1} _/\_\ |_|_|_||___| {2}/_/  {0}/_/
  colors:
    ansi:
      - yellow
      - white
      - green
    chip: "#0060AC"
XSL:
  type: programming
  ascii: |
    {0}                       :::
    {0}       :::::          :::  :::::
    {0}     :::::           :::     :::::
    {0}   :::::            :::        :::::
    {0} :::::             :::           :::::
    {0}:::::             :::             :::::
    {0} :::::           :::             :::::
    {0}   :::::        :::            :::::
    {0}     :::::     :::           :::::
    {0}       :::::  :::          :::::
    {0}             :::
  colors:
    ansi:
      - cyan
    chip: "#EB8CEB"
Yaml:
  type: data
  ascii: |
    {0}__    __  __   __    __   _
    {0}\ \  / / /  | |  \  /  | | |
    {0} \ \/ / / | | | \ \/ / | | |.
    {0}  \  / / /| | | |\__/| | | | .
    {0}  / / / / | | | |    | | | |  .
    {0} / / / /  | | | |    | | | |___.
    {0}/_/ /_/   |_| |_|    |_| |______\
  colors:
    ansi:
      - white
    chip: "#CB171E"
Zig:
  type: programming
  ascii: |
    {0}                                     z
    {0}                                  zzz
    {0}                             zzzzzz
    {0}zzzzzzzzzzz  zzzzzzzzzzzzzzzzzzzz  zzz
    {0}zzzzzzzzz  zzzzzzzzzzzzzzzzzzzz  zzzzz
    {0}zzzzzzz  zzzzzzzzzzzzzzzzzzzz  zzzzzzz
    {0}zzzzz                zzzzzz      zzzzz
    {0}zzzzz              zzzzzz        zzzzz
    {0}zzzzz            zzzzzz          zzzzz
    {0}zzzzz          zzzzzz            zzzzz
    {0}zzzzz        zzzzzz              zzzzz
    {0}zzzzz      zzzzzz                zzzzz
    {0}zzzzzzz  zzzzzzzzzzzzzzzzzzzz  zzzzzzz
    {0}zzzzz  zzzzzzzzzzzzzzzzzzzz  zzzzzzzzz
    {0}zzz  zzzzzzzzzzzzzzzzzzzz  zzzzzzzzzzz
    {0}   zzzzzz
    {0} zzz
    {0}z
  colors:
    ansi:
      - yellow
    chip: "#EC915C"
Zsh:
  type: programming
  ascii: |
    {0}ZSHZSHZSHZSHZSHZSHZSHZSHZSHZSHZS
    {0}ZSHZSHZSHZSHZSHZSHZSHZSHZSHZSHZS
    {0}ZSHZ     ZSHZSHZSHZSHZSHZSHZSHZS
    {0}ZSHZSH     SHZSHZSHZSHZSHZSHZSHZ
    {0}ZSHZSHZS     SHZSHZSHZSHZSHZSHZS
    {0}ZSHZSHZSHZ     HZSHZSHZSHZSHZSHZ
    {0}ZSHZSHZSHZSH     ZSHZSHZSHZSHZSH
    {0}ZSHZSHZSHZ     SHZSHZSHZSHZSHZSH
    {0}ZSHZSHZS     ZSHZSHZSHZSHZSHZSHZ
    {0}ZSHZSH     SHZSHZSHZSHZSHZSHZSHZ
    {0}ZSHZ     ZSHZSH             SHZS
    {0}ZSHZSHZSHZSHZSHZSHZSHZSHZSHZSHZS
    {0}ZSHZSHZSHZSHZSHZSHZSHZSHZSHZSHZS
  colors:
    ansi:
      - white
    chip: "#89E051"<|MERGE_RESOLUTION|>--- conflicted
+++ resolved
@@ -823,10 +823,9 @@
       - cyan
       - white
     hex:
-<<<<<<< HEAD
-      - '#458DC0'
-      - '#FFFFFF'
-    chip: '#355570'
+      - "#458DC0"
+      - "#FFFFFF"
+    chip: "#355570"
 Glsl:
   type: programming
   ascii: |
@@ -859,14 +858,9 @@
       - blue
       - magenta
     hex:
-      - '#5487a6'
-      - '#bc258e'
-    chip: '#5686a5'
-=======
-      - "#458DC0"
-      - "#FFFFFF"
-    chip: "#355570"
->>>>>>> 590c3874
+      - "#5487a6"
+      - "#bc258e"
+    chip: "#5686a5"
 Go:
   type: programming
   ascii: |
