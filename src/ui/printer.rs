use crate::cli::CliOptions;
use crate::config::ConfigOptions;
use crate::info::Info;
use crate::ui::Language;
use anyhow::{Context, Result};
use image::DynamicImage;
use onefetch_ascii::AsciiArt;
use onefetch_image::ImageBackend;
use std::fmt::Write as _;
use std::io::Write;

const CENTER_PAD_LENGTH: usize = 3;

#[derive(Clone, clap::ValueEnum, PartialEq, Eq, Debug)]
pub enum SerializationFormat {
    Json,
    Yaml,
}

pub struct Printer<W> {
    writer: W,
    info: Info,
    output: Option<SerializationFormat>,
    art_off: bool,
    image: Option<DynamicImage>,
    image_backend: Option<Box<dyn ImageBackend>>,
    color_resolution: usize,
    no_bold: bool,
    ascii_input: Option<String>,
    ascii_language: Option<Language>,
}

impl<W: Write> Printer<W> {
<<<<<<< HEAD
    pub fn new(
        writer: W,
        info: Info,
        cli_options: CliOptions,
        config_options: ConfigOptions,
    ) -> Result<Self> {
        let image = match cli_options.image.image {
            Some(p) => Some(image::open(p).context("Could not load the specified image")?),
            None => None,
        };
=======
    pub fn new(writer: W, info: Info, cli_options: CliOptions) -> Result<Self> {
        let image =
            match cli_options.image.image {
                Some(p) => Some(image::open(&p).with_context(|| {
                    format!("Could not load the image file at '{}'", p.display())
                })?),
                None => None,
            };
>>>>>>> bf86ebce

        let image_backend = if image.is_some() {
            cli_options
                .image
                .image_protocol
                .map_or_else(onefetch_image::get_best_backend, |s| {
                    onefetch_image::get_image_backend(s)
                })
        } else {
            None
        };

        Ok(Self {
            writer,
            info,
            output: cli_options.developer.output,
            art_off: cli_options.visuals.no_art,
            image,
            image_backend,
            color_resolution: cli_options.image.color_resolution,
            no_bold: cli_options
                .text_formatting
                .no_bold
                .unwrap_or(config_options.no_bold),
            ascii_input: cli_options.ascii.ascii_input,
            ascii_language: cli_options.ascii.ascii_language,
        })
    }

    pub fn print(&mut self) -> Result<()> {
        match &self.output {
            Some(format) => match format {
                SerializationFormat::Json => {
                    writeln!(self.writer, "{}", serde_json::to_string_pretty(&self.info)?)?;
                }
                SerializationFormat::Yaml => {
                    writeln!(self.writer, "{}", serde_yaml::to_string(&self.info)?)?;
                }
            },
            None => {
                let center_pad = " ".repeat(CENTER_PAD_LENGTH);
                let info_str = self.info.to_string();
                let mut info_lines = info_str.lines();
                let mut buf = String::new();

                if self.art_off {
                    buf.push_str(&info_str);
                } else if let Some(custom_image) = &self.image {
                    let image_backend = self
                        .image_backend
                        .as_ref()
                        .context("No supported image backend detected on your system")?;

                    buf.push_str(
                        &image_backend
                            .add_image(
                                info_lines.map(|s| format!("{center_pad}{s}")).collect(),
                                custom_image,
                                self.color_resolution,
                            )
                            .context("Failed to render the image in the terminal")?,
                    );
                } else {
                    let mut logo_lines = if let Some(custom_ascii) = &self.ascii_input {
                        AsciiArt::new(custom_ascii, &self.info.ascii_colors, !self.no_bold)
                    } else {
                        AsciiArt::new(self.get_ascii(), &self.info.ascii_colors, !self.no_bold)
                    };

                    loop {
                        match (logo_lines.next(), info_lines.next()) {
                            (Some(logo_line), Some(info_line)) => {
                                writeln!(buf, "{logo_line}{center_pad}{info_line:^}")?;
                            }
                            (Some(logo_line), None) => writeln!(buf, "{logo_line}")?,
                            (None, Some(info_line)) => writeln!(
                                buf,
                                "{:<width$}{}{:^}",
                                "",
                                center_pad,
                                info_line,
                                width = logo_lines.width()
                            )?,
                            (None, None) => {
                                buf.push('\n');
                                break;
                            }
                        }
                    }
                }

                // \x1B[?7l turns off line wrapping and \x1B[?7h turns it on
                write!(self.writer, "\x1B[?7l{buf}\x1B[?7h")?;
            }
        }
        Ok(())
    }

    fn get_ascii(&self) -> &str {
        let language = if let Some(ascii_language) = &self.ascii_language {
            ascii_language
        } else {
            &self.info.dominant_language
        };

        language.get_ascii_art()
    }
}<|MERGE_RESOLUTION|>--- conflicted
+++ resolved
@@ -31,19 +31,12 @@
 }
 
 impl<W: Write> Printer<W> {
-<<<<<<< HEAD
     pub fn new(
         writer: W,
         info: Info,
         cli_options: CliOptions,
         config_options: ConfigOptions,
     ) -> Result<Self> {
-        let image = match cli_options.image.image {
-            Some(p) => Some(image::open(p).context("Could not load the specified image")?),
-            None => None,
-        };
-=======
-    pub fn new(writer: W, info: Info, cli_options: CliOptions) -> Result<Self> {
         let image =
             match cli_options.image.image {
                 Some(p) => Some(image::open(&p).with_context(|| {
@@ -51,7 +44,6 @@
                 })?),
                 None => None,
             };
->>>>>>> bf86ebce
 
         let image_backend = if image.is_some() {
             cli_options
