--- conflicted
+++ resolved
@@ -88,11 +88,7 @@
 
     #[test]
     fn get_ascii_colors_custom_language_no_custom_colors_no_true_color() {
-<<<<<<< HEAD
-        let colors = get_ascii_colors(&Some(Language::Shell), &Language::Rust, &[], false);
-=======
-        let colors = get_ascii_colors(Some(&Language::Sh), &Language::Rust, &[], false);
->>>>>>> ed99fe2c
+        let colors = get_ascii_colors(Some(&Language::Shell), &Language::Rust, &[], false);
         assert_eq!(colors.len(), 1);
         assert_eq!(colors, vec![DynColors::Ansi(AnsiColors::Green)]);
     }
