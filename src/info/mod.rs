use self::authors::AuthorsInfo;
use self::churn::ChurnInfo;
use self::commits::CommitsInfo;
use self::contributors::ContributorsInfo;
use self::created::CreatedInfo;
use self::dependencies::DependenciesInfo;
use self::description::DescriptionInfo;
use self::git::metrics::GitMetrics;
use self::git::traverse_commit_graph;
use self::head::HeadInfo;
use self::langs::language::Language;
use self::langs::language::LanguagesInfo;
use self::last_change::LastChangeInfo;
use self::license::LicenseInfo;
use self::loc::LocInfo;
use self::pending::PendingInfo;
use self::project::ProjectInfo;
use self::size::SizeInfo;
use self::title::Title;
use self::url::get_repo_url;
use self::url::UrlInfo;
use self::utils::info_field::{InfoField, InfoType};
use self::version::VersionInfo;
use crate::cli::{is_truecolor_terminal, CliOptions, NumberSeparator, When};
use crate::config::ConfigOptions;
use crate::ui::get_ascii_colors;
use crate::ui::text_colors::TextColors;
use anyhow::{Context, Result};
use gix::sec::trust::Mapping;
use gix::Repository;
use onefetch_manifest::Manifest;
use owo_colors::{DynColors, OwoColorize};
use serde::Serialize;
use std::path::Path;

mod authors;
mod churn;
mod commits;
mod contributors;
mod created;
mod dependencies;
mod description;
mod git;
mod head;
pub mod langs;
mod last_change;
mod license;
mod loc;
mod pending;
mod project;
mod size;
mod title;
mod url;
pub mod utils;
mod version;

#[derive(Serialize)]
#[serde(rename_all = "camelCase")]
pub struct Info {
    title: Option<Title>,
    info_fields: Vec<Box<dyn InfoField>>,
    #[serde(skip_serializing)]
    text_colors: TextColors,
    #[serde(skip_serializing)]
    no_color_palette: bool,
    #[serde(skip_serializing)]
    no_bold: bool,
    #[serde(skip_serializing)]
    pub dominant_language: Language,
    #[serde(skip_serializing)]
    pub ascii_colors: Vec<DynColors>,
}

struct InfoBuilder {
    title: Option<Title>,
    info_fields: Vec<Box<dyn InfoField>>,
    disabled_fields: Vec<InfoType>,
    no_title: bool,
}

impl std::fmt::Display for Info {
    fn fmt(&self, f: &mut std::fmt::Formatter) -> std::fmt::Result {
        //Title
        if let Some(title) = &self.title {
            write!(f, "{title}")?;
        }

        //Info lines
        for info_field in self.info_fields.iter() {
            info_field.write_styled(f, self.no_bold, &self.text_colors)?;
        }

        //Palette
        if !self.no_color_palette {
            writeln!(
                f,
                "\n{0}{1}{2}{3}{4}{5}{6}{7}",
                "   ".on_black(),
                "   ".on_red(),
                "   ".on_green(),
                "   ".on_yellow(),
                "   ".on_blue(),
                "   ".on_magenta(),
                "   ".on_cyan(),
                "   ".on_white()
            )?;
        }

        Ok(())
    }
}

pub fn build_info(cli_options: &CliOptions, config_options: &ConfigOptions) -> Result<Info> {
    let mut repo = gix::ThreadSafeRepository::discover_opts(
        &cli_options.input,
        gix::discover::upwards::Options {
            dot_git_only: true,
            ..Default::default()
        },
        Mapping::default(),
    )?
    .to_thread_local();
    // Having an object cache is important for getting much better traversal and diff performance.
    repo.object_cache_size_if_unset(4 * 1024 * 1024);
    let repo_path = get_work_dir(&repo)?;

    let loc_by_language_sorted_handle = std::thread::spawn({
        let globs_to_exclude = cli_options.info.exclude.clone();
        let language_types = cli_options.info.r#type.clone();
        let include_hidden = cli_options
            .info
            .include_hidden
            .unwrap_or(config_options.include_hidden);
        let workdir = repo_path.clone();
        move || {
            langs::get_loc_by_language_sorted(
                &workdir,
                &globs_to_exclude,
                &language_types,
                include_hidden,
            )
        }
    });

    let loc_by_language = loc_by_language_sorted_handle
        .join()
        .ok()
        .context("BUG: panic in language statistics thread")??;
    let manifest = get_manifest(&repo_path)?;
    let repo_url = get_repo_url(
        &repo,
        cli_options.info.hide_token,
        cli_options.info.http_url,
    )
    .context("Failed to determine repository URL")?;

    let git_metrics = traverse_commit_graph(
        &repo,
        cli_options.info.no_bots.clone(),
        cli_options.info.churn_pool_size,
<<<<<<< HEAD
        cli_options
            .info
            .no_merges
            .unwrap_or(config_options.no_merges),
    )?;
    let true_color = match cli_options
        .ascii
        .true_color
        .clone()
        .unwrap_or(config_options.true_color.clone())
    {
=======
        cli_options.info.no_merges,
    )
    .context("Failed to traverse Git commit history")?;
    let true_color = match cli_options.ascii.true_color {
>>>>>>> bf86ebce
        When::Always => true,
        When::Never => false,
        When::Auto => is_truecolor_terminal(),
    };
    let dominant_language = langs::get_main_language(&loc_by_language);
    let ascii_colors = get_ascii_colors(
        cli_options.ascii.ascii_language.as_ref(),
        &dominant_language,
        &cli_options.ascii.ascii_colors,
        true_color,
    );

    let text_colors = TextColors::new(&cli_options.text_formatting.text_colors, ascii_colors[0]);
    let no_bold = cli_options
        .text_formatting
        .no_bold
        .unwrap_or(config_options.no_bold);
    let number_separator = cli_options
        .text_formatting
        .number_separator
        .unwrap_or(config_options.number_separator);
    let iso_time = cli_options
        .text_formatting
        .iso_time
        .unwrap_or(config_options.iso_time);
    let number_of_languages_to_display = cli_options
        .info
        .number_of_languages
        .unwrap_or(config_options.number_of_languages);
    // This looks weird i think i should refactor unwrapping
    let number_of_authors_to_display = cli_options
        .info
        .number_of_authors
        .unwrap_or(config_options.number_of_authors);
    let number_of_file_churns_to_display = cli_options
        .info
        .number_of_file_churns
        .unwrap_or(config_options.number_of_file_churns);
    let globs_to_exclude = &cli_options.info.exclude;
    let show_email = cli_options.info.email;
    let nerd_fonts = cli_options
        .visuals
        .nerd_fonts
        .unwrap_or(config_options.nerd_fonts);

    Ok(InfoBuilder::new(cli_options, config_options)
        .title(&repo, no_bold, &text_colors)
        .project(&repo, &repo_url, manifest.as_ref(), number_separator)?
        .description(manifest.as_ref())
        .head(&repo)?
        .pending(&repo)?
        .version(&repo, manifest.as_ref())?
        .created(&git_metrics, iso_time)
        .languages(
            &loc_by_language,
            true_color,
            number_of_languages_to_display,
            &text_colors,
            nerd_fonts,
        )
        .dependencies(manifest.as_ref(), number_separator)
        .authors(
            &git_metrics,
            number_of_authors_to_display,
            show_email,
            number_separator,
        )
        .last_change(&git_metrics, iso_time)
        .contributors(&git_metrics, number_of_authors_to_display, number_separator)
        .url(&repo_url)
        .commits(&git_metrics, repo.is_shallow(), number_separator)
        .churn(
            &git_metrics,
            number_of_file_churns_to_display,
            globs_to_exclude,
            number_separator,
        )?
        .loc(&loc_by_language, number_separator)
        .size(&repo, number_separator)
        .license(&repo_path, manifest.as_ref())?
        .build(
            cli_options,
            no_bold,
            text_colors,
            dominant_language,
            ascii_colors,
        ))
}

impl InfoBuilder {
    fn new(cli_options: &CliOptions, config_options: &ConfigOptions) -> Self {
        Self {
            title: None,
            info_fields: Vec::new(),
            disabled_fields: cli_options
                .info
                .disabled_fields
                .clone()
                .unwrap_or(config_options.disabled_fields.clone()),
            no_title: cli_options.info.no_title.unwrap_or(config_options.no_title),
        }
    }

    fn title(mut self, repo: &Repository, no_bold: bool, text_colors: &TextColors) -> Self {
        if !self.no_title {
            let title = Title::new(
                repo,
                text_colors.title,
                text_colors.tilde,
                text_colors.underline,
                !no_bold,
            );
            self.title = Some(title);
        }
        self
    }

    fn description(mut self, manifest: Option<&Manifest>) -> Self {
        if !self.disabled_fields.contains(&InfoType::Description) {
            let description = DescriptionInfo::new(manifest);
            self.info_fields.push(Box::new(description));
        }
        self
    }

    fn pending(mut self, repo: &Repository) -> Result<Self> {
        if !self.disabled_fields.contains(&InfoType::Pending) {
            let pending = PendingInfo::new(repo)?;
            self.info_fields.push(Box::new(pending));
        }
        Ok(self)
    }

    fn url(mut self, repo_url: &str) -> Self {
        if !self.disabled_fields.contains(&InfoType::URL) {
            let repo_url = UrlInfo::new(repo_url);
            self.info_fields.push(Box::new(repo_url));
        }
        self
    }

    fn project(
        mut self,
        repo: &Repository,
        repo_url: &str,
        manifest: Option<&Manifest>,
        number_separator: NumberSeparator,
    ) -> Result<Self> {
        if !self.disabled_fields.contains(&InfoType::Project) {
            let project = ProjectInfo::new(repo, repo_url, manifest, number_separator)?;
            self.info_fields.push(Box::new(project));
        }
        Ok(self)
    }

    fn head(mut self, repo: &Repository) -> Result<Self> {
        if !self.disabled_fields.contains(&InfoType::Head) {
            let head = HeadInfo::new(repo)?;
            self.info_fields.push(Box::new(head));
        }
        Ok(self)
    }

    fn version(mut self, repo: &Repository, manifest: Option<&Manifest>) -> Result<Self> {
        if !self.disabled_fields.contains(&InfoType::Version) {
            let version = VersionInfo::new(repo, manifest)?;
            self.info_fields.push(Box::new(version));
        }
        Ok(self)
    }

    fn size(mut self, repo: &Repository, number_separator: NumberSeparator) -> Self {
        if !self.disabled_fields.contains(&InfoType::Size) {
            let size = SizeInfo::new(repo, number_separator);
            self.info_fields.push(Box::new(size));
        }
        self
    }

    fn license(mut self, repo_path: &Path, manifest: Option<&Manifest>) -> Result<Self> {
        if !self.disabled_fields.contains(&InfoType::License) {
            let license = LicenseInfo::new(repo_path, manifest)?;
            self.info_fields.push(Box::new(license));
        }
        Ok(self)
    }

    fn created(mut self, git_metrics: &GitMetrics, iso_time: bool) -> Self {
        if !self.disabled_fields.contains(&InfoType::Created) {
            let created = CreatedInfo::new(iso_time, git_metrics);
            self.info_fields.push(Box::new(created));
        }
        self
    }

    fn languages(
        mut self,
        loc_by_language: &[(Language, usize)],
        true_color: bool,
        number_of_languages: usize,
        text_colors: &TextColors,
        nerd_fonts: bool,
    ) -> Self {
        if !self.disabled_fields.contains(&InfoType::Languages) {
            let languages = LanguagesInfo::new(
                loc_by_language,
                true_color,
                number_of_languages,
                text_colors.info,
                nerd_fonts,
            );
            self.info_fields.push(Box::new(languages));
        }
        self
    }

    fn dependencies(
        mut self,
        manifest: Option<&Manifest>,
        number_separator: NumberSeparator,
    ) -> Self {
        if !self.disabled_fields.contains(&InfoType::Dependencies) {
            let dependencies = DependenciesInfo::new(manifest, number_separator);
            self.info_fields.push(Box::new(dependencies));
        }
        self
    }

    fn authors(
        mut self,
        git_metrics: &GitMetrics,
        number_of_authors_to_display: usize,
        show_email: bool,
        number_separator: NumberSeparator,
    ) -> Self {
        if !self.disabled_fields.contains(&InfoType::Authors) {
            let authors = AuthorsInfo::new(
                &git_metrics.number_of_commits_by_signature,
                git_metrics.total_number_of_commits,
                number_of_authors_to_display,
                show_email,
                number_separator,
            );
            self.info_fields.push(Box::new(authors));
        }
        self
    }

    fn last_change(mut self, git_metrics: &GitMetrics, iso_time: bool) -> Self {
        if !self.disabled_fields.contains(&InfoType::LastChange) {
            let last_change = LastChangeInfo::new(iso_time, git_metrics);
            self.info_fields.push(Box::new(last_change));
        }
        self
    }

    fn contributors(
        mut self,
        git_metrics: &GitMetrics,
        number_of_authors_to_display: usize,
        number_separator: NumberSeparator,
    ) -> Self {
        if !self.disabled_fields.contains(&InfoType::Contributors) {
            let contributors = ContributorsInfo::new(
                git_metrics.total_number_of_authors,
                number_of_authors_to_display,
                number_separator,
            );
            self.info_fields.push(Box::new(contributors));
        }
        self
    }

    fn commits(
        mut self,
        git_metrics: &GitMetrics,
        is_shallow: bool,
        number_separator: NumberSeparator,
    ) -> Self {
        if !self.disabled_fields.contains(&InfoType::Commits) {
            let commits = CommitsInfo::new(git_metrics, is_shallow, number_separator);
            self.info_fields.push(Box::new(commits));
        }
        self
    }

    fn churn(
        mut self,
        git_metrics: &GitMetrics,
        number_of_file_churns_to_display: usize,
        globs_to_exclude: &[String],
        number_separator: NumberSeparator,
    ) -> Result<Self> {
        if !self.disabled_fields.contains(&InfoType::Churn) {
            let churn = ChurnInfo::new(
                &git_metrics.number_of_commits_by_file_path,
                git_metrics.churn_pool_size,
                number_of_file_churns_to_display,
                globs_to_exclude,
                number_separator,
            )?;
            self.info_fields.push(Box::new(churn));
        }
        Ok(self)
    }

    fn loc(
        mut self,
        loc_by_language: &[(Language, usize)],
        number_separator: NumberSeparator,
    ) -> Self {
        if !self.disabled_fields.contains(&InfoType::LinesOfCode) {
            let lines_of_code = LocInfo::new(loc_by_language, number_separator);
            self.info_fields.push(Box::new(lines_of_code));
        }
        self
    }

    fn build(
        self,
        cli_options: &CliOptions,
        no_bold: bool,
        text_colors: TextColors,
        dominant_language: Language,
        ascii_colors: Vec<DynColors>,
    ) -> Info {
        Info {
            title: self.title,
            info_fields: self.info_fields,
            text_colors,
            dominant_language,
            ascii_colors,
            no_color_palette: cli_options.visuals.no_color_palette,
            no_bold: no_bold,
        }
    }
}

fn get_manifest(repo_path: &Path) -> Result<Option<Manifest>> {
    let manifests = onefetch_manifest::get_manifests(repo_path)?;

    if manifests.is_empty() {
        Ok(None)
    } else {
        Ok(manifests.first().cloned())
    }
}

pub fn get_work_dir(repo: &gix::Repository) -> Result<std::path::PathBuf> {
    Ok(repo
        .workdir()
        .context("please run onefetch inside of a non-bare git repository")?
        .to_owned())
}<|MERGE_RESOLUTION|>--- conflicted
+++ resolved
@@ -158,24 +158,18 @@
         &repo,
         cli_options.info.no_bots.clone(),
         cli_options.info.churn_pool_size,
-<<<<<<< HEAD
         cli_options
             .info
             .no_merges
             .unwrap_or(config_options.no_merges),
-    )?;
+    )
+    .context("Failed to traverse Git commit history")?;
     let true_color = match cli_options
         .ascii
         .true_color
         .clone()
         .unwrap_or(config_options.true_color.clone())
     {
-=======
-        cli_options.info.no_merges,
-    )
-    .context("Failed to traverse Git commit history")?;
-    let true_color = match cli_options.ascii.true_color {
->>>>>>> bf86ebce
         When::Always => true,
         When::Never => false,
         When::Auto => is_truecolor_terminal(),
