use super::{git::metrics::GitMetrics, utils::info_field::InfoField};
use crate::{cli::NumberSeparator, info::format_number};
use serde::Serialize;
use std::fmt::Write;

#[derive(Serialize, Clone)]
#[serde(rename_all = "camelCase")]
pub struct FileChurn {
    pub file_path: String,
    pub nbr_of_commits: usize,
    #[serde(skip_serializing)]
    number_separator: NumberSeparator,
}

impl FileChurn {
    pub fn new(
        file_path: String,
        nbr_of_commits: usize,
        number_separator: NumberSeparator,
    ) -> Self {
        Self {
            file_path,
            nbr_of_commits,
            number_separator,
        }
    }
}

impl std::fmt::Display for FileChurn {
    fn fmt(&self, f: &mut std::fmt::Formatter) -> std::fmt::Result {
        write!(
            f,
            "{} {}",
            shorten_file_path(&self.file_path, 2),
            format_number(&self.nbr_of_commits, self.number_separator)
        )
    }
}

#[derive(Serialize)]
pub struct ChurnInfo {
    pub file_churns: Vec<FileChurn>,
    pub churn_pool_size: usize,
}
impl ChurnInfo {
<<<<<<< HEAD
    pub fn new(info_color: DynColors, git_metrics: &GitMetrics) -> Self {
        let file_churns = git_metrics.file_churns_to_display.clone();
        Self {
            file_churns,
            churn_pool_size: git_metrics.churn_pool_size,
            info_color,
=======
    pub fn new(commit_metrics: &CommitMetrics) -> Self {
        let file_churns = commit_metrics.file_churns_to_display.clone();
        Self {
            file_churns,
            churn_pool_size: commit_metrics.churn_pool_size,
>>>>>>> fd1d5f04
        }
    }
}
impl std::fmt::Display for ChurnInfo {
    fn fmt(&self, f: &mut std::fmt::Formatter) -> std::fmt::Result {
        let mut churn_info = String::new();

        let pad = self.title().len() + 2;

        for (i, file_churn) in self.file_churns.iter().enumerate() {
            if i == 0 {
                write!(churn_info, "{file_churn}")?;
            } else {
                write!(churn_info, "\n{:<width$}{}", "", file_churn, width = pad)?;
            }
        }

        write!(f, "{churn_info}")
    }
}

#[typetag::serialize]
impl InfoField for ChurnInfo {
    fn value(&self) -> String {
        self.to_string()
    }

    fn title(&self) -> String {
        format!("Churn ({})", self.churn_pool_size)
    }
}

fn shorten_file_path(file_path: &str, depth: usize) -> String {
    let components: Vec<&str> = file_path.split('/').collect();

    if depth == 0 || components.len() <= depth {
        return file_path.to_string();
    }

    let truncated_components: Vec<&str> = components
        .iter()
        .skip(components.len() - depth)
        .copied()
        .collect();

    format!("\u{2026}/{}", truncated_components.join("/"))
}

#[cfg(test)]
mod tests {
    use super::*;

    #[test]
    fn test_display_file_churn() {
        let file_churn = FileChurn::new("path/to/file.txt".into(), 50, NumberSeparator::Plain);

        assert_eq!(file_churn.to_string(), "\u{2026}/to/file.txt 50");
    }

    #[test]
    fn test_churn_info_value_with_two_file_churns() {
        let file_churn_1 = FileChurn::new("path/to/file.txt".into(), 50, NumberSeparator::Plain);
        let file_churn_2 = FileChurn::new("file_2.txt".into(), 30, NumberSeparator::Plain);

        let churn_info = ChurnInfo {
            file_churns: vec![file_churn_1, file_churn_2],
            churn_pool_size: 5,
        };

        assert!(churn_info
            .value()
            .contains(&"\u{2026}/to/file.txt 50".to_string()));

        assert!(churn_info.value().contains(&"file_2.txt 30".to_string()));
    }

    #[test]
    fn test_truncate_file_path() {
        assert_eq!(shorten_file_path("path/to/file.txt", 3), "path/to/file.txt");
        assert_eq!(shorten_file_path("another/file.txt", 2), "another/file.txt");
        assert_eq!(shorten_file_path("file.txt", 1), "file.txt");
        assert_eq!(
            shorten_file_path("path/to/file.txt", 2),
            "\u{2026}/to/file.txt"
        );
        assert_eq!(
            shorten_file_path("another/file.txt", 1),
            "\u{2026}/file.txt"
        );
        assert_eq!(shorten_file_path("file.txt", 0), "file.txt");
    }
}<|MERGE_RESOLUTION|>--- conflicted
+++ resolved
@@ -43,20 +43,11 @@
     pub churn_pool_size: usize,
 }
 impl ChurnInfo {
-<<<<<<< HEAD
-    pub fn new(info_color: DynColors, git_metrics: &GitMetrics) -> Self {
+    pub fn new(git_metrics: &GitMetrics) -> Self {
         let file_churns = git_metrics.file_churns_to_display.clone();
         Self {
             file_churns,
-            churn_pool_size: git_metrics.churn_pool_size,
-            info_color,
-=======
-    pub fn new(commit_metrics: &CommitMetrics) -> Self {
-        let file_churns = commit_metrics.file_churns_to_display.clone();
-        Self {
-            file_churns,
-            churn_pool_size: commit_metrics.churn_pool_size,
->>>>>>> fd1d5f04
+            churn_pool_size: git_metrics.churn_pool_size
         }
     }
 }
