use super::git::metrics::GitMetrics;
use crate::{
    cli::NumberSeparator,
    info::{format_number, utils::info_field::InfoField},
};
use serde::Serialize;
use std::fmt::Write;

#[derive(Serialize, Clone)]
#[serde(rename_all = "camelCase")]
pub struct Author {
    pub name: String,
    email: Option<String>,
    nbr_of_commits: usize,
    contribution: usize,
    #[serde(skip_serializing)]
    number_separator: NumberSeparator,
}

impl Author {
    pub fn new(
        name: String,
        email: Option<String>,
        nbr_of_commits: usize,
        total_nbr_of_commits: usize,
        number_separator: NumberSeparator,
    ) -> Self {
        let contribution =
            (nbr_of_commits as f32 * 100. / total_nbr_of_commits as f32).round() as usize;
        Self {
            name,
            email,
            nbr_of_commits,
            contribution,
            number_separator,
        }
    }
}

impl std::fmt::Display for Author {
    fn fmt(&self, f: &mut std::fmt::Formatter) -> std::fmt::Result {
        if let Some(email) = &self.email {
            write!(
                f,
                "{}% {} <{}> {}",
                self.contribution,
                self.name,
                email,
                format_number(&self.nbr_of_commits, self.number_separator)
            )
        } else {
            write!(
                f,
                "{}% {} {}",
                self.contribution,
                self.name,
                format_number(&self.nbr_of_commits, self.number_separator)
            )
        }
    }
}

#[derive(Serialize)]
pub struct AuthorsInfo {
    pub authors: Vec<Author>,
}

impl AuthorsInfo {
<<<<<<< HEAD
    pub fn new(info_color: DynColors, git_metrics: &GitMetrics) -> Self {
        let authors = git_metrics.authors_to_display.clone();
        Self {
            authors,
            info_color,
        }
=======
    pub fn new(commit_metrics: &CommitMetrics) -> Self {
        let authors = commit_metrics.authors_to_display.clone();
        Self { authors }
>>>>>>> fd1d5f04
    }
}

impl std::fmt::Display for AuthorsInfo {
    fn fmt(&self, f: &mut std::fmt::Formatter) -> std::fmt::Result {
        let mut authors_info = String::new();

        let pad = self.title().len() + 2;

        for (i, author) in self.authors.iter().enumerate() {
            if i == 0 {
                write!(authors_info, "{author}")?;
            } else {
                write!(authors_info, "\n{:<width$}{}", "", author, width = pad)?;
            }
        }

        write!(f, "{authors_info}")
    }
}

#[typetag::serialize]
impl InfoField for AuthorsInfo {
    fn value(&self) -> String {
        self.to_string()
    }

    fn title(&self) -> String {
        let mut title: String = "Author".into();
        if self.authors.len() > 1 {
            title.push('s')
        }
        title
    }
}

#[cfg(test)]
mod test {
    use super::*;

    #[test]
    fn test_display_author() {
        let author = Author::new(
            "John Doe".into(),
            Some("john.doe@email.com".into()),
            1500,
            2000,
            NumberSeparator::Plain,
        );

        assert_eq!(author.to_string(), "75% John Doe <john.doe@email.com> 1500");
    }

    #[test]
    fn test_display_author_with_no_email() {
        let author = Author::new("John Doe".into(), None, 1500, 2000, NumberSeparator::Plain);

        assert_eq!(author.to_string(), "75% John Doe 1500");
    }

    #[test]
    fn test_authors_info_title_with_one_author() {
        let author = Author::new(
            "John Doe".into(),
            Some("john.doe@email.com".into()),
            1500,
            2000,
            NumberSeparator::Plain,
        );

        let authors_info = AuthorsInfo {
            authors: vec![author],
        };

        assert_eq!(authors_info.title(), "Author");
    }

    #[test]
    fn test_authors_info_title_with_two_authors() {
        let author = Author::new(
            "John Doe".into(),
            Some("john.doe@email.com".into()),
            1500,
            2000,
            NumberSeparator::Plain,
        );

        let author_2 = Author::new(
            "Roberto Berto".into(),
            None,
            240,
            300,
            NumberSeparator::Plain,
        );

        let authors_info = AuthorsInfo {
            authors: vec![author, author_2],
        };

        assert_eq!(authors_info.title(), "Authors");
    }

    #[test]
    fn test_author_info_value_with_one_author() {
        let author = Author::new(
            "John Doe".into(),
            Some("john.doe@email.com".into()),
            1500,
            2000,
            NumberSeparator::Plain,
        );

        let authors_info = AuthorsInfo {
            authors: vec![author],
        };

        assert_eq!(
            authors_info.value(),
            "75% John Doe <john.doe@email.com> 1500".to_string()
        );
    }

    #[test]
    fn test_author_info_value_with_two_authors() {
        let author = Author::new(
            "John Doe".into(),
            Some("john.doe@email.com".into()),
            1500,
            2000,
            NumberSeparator::Plain,
        );

        let author_2 = Author::new(
            "Roberto Berto".into(),
            None,
            240,
            300,
            NumberSeparator::Plain,
        );

        let authors_info = AuthorsInfo {
            authors: vec![author, author_2],
        };

        assert!(authors_info
            .value()
            .contains(&"75% John Doe <john.doe@email.com> 1500".to_string()));

        assert!(authors_info
            .value()
            .contains(&"80% Roberto Berto 240".to_string()));
    }
}<|MERGE_RESOLUTION|>--- conflicted
+++ resolved
@@ -66,18 +66,9 @@
 }
 
 impl AuthorsInfo {
-<<<<<<< HEAD
-    pub fn new(info_color: DynColors, git_metrics: &GitMetrics) -> Self {
+    pub fn new(git_metrics: &GitMetrics) -> Self {
         let authors = git_metrics.authors_to_display.clone();
-        Self {
-            authors,
-            info_color,
-        }
-=======
-    pub fn new(commit_metrics: &CommitMetrics) -> Self {
-        let authors = commit_metrics.authors_to_display.clone();
         Self { authors }
->>>>>>> fd1d5f04
     }
 }
 
