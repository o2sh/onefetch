--- conflicted
+++ resolved
@@ -51,11 +51,8 @@
     Lisp,
     Haskell,
     Ruby,
-<<<<<<< HEAD
-    Coffeescript,
-=======
-    R,
->>>>>>> 440e4a9f
+      R,
+      Coffeescript,
 }
 
 fn get_color(l : &Language) -> &str {
@@ -73,11 +70,8 @@
          Language::Lisp => "yellow",
          Language::Haskell => "cyan",
          Language::Ruby => "magenta",
-<<<<<<< HEAD
+         Language::R => "blue",
          Language::Coffeescript => "cyan",
-=======
-         Language::R => "blue",
->>>>>>> 440e4a9f
     }
 }
 
@@ -96,11 +90,8 @@
           Language::Lisp => write!(f, "Lisp"),
           Language::Haskell => write!(f, "Haskell"),
           Language::Ruby => write!(f, "Ruby"),
-<<<<<<< HEAD
+          Language::R => write!(f, "R"),
           Language::Coffeescript => write!(f, "Coffeescript")
-=======
-          Language::R => write!(f, "R"),
->>>>>>> 440e4a9f
        }
     }
 }
@@ -122,7 +113,6 @@
 
 impl Info {
     pub fn get_ascii(&self) -> &str {
-<<<<<<< HEAD
 
         let rust="
              `  :y.`yy`.y:  `
@@ -415,22 +405,6 @@
                                         ";
 
         match self.language {
-            Language::Rust => rust,
-            Language::Go => go,
-            Language::Java => java,
-            Language::Cpp => cpp,
-            Language::C => c,
-            Language::Python => python,
-            Language::Csharp => csharp,
-            Language::Scala => scala,
-            Language::Shell => shell,
-            Language::Lisp => lisp,
-            Language::Haskell => haskell,
-            Language::Ruby =>  ruby,
-            Language::Coffeescript => coffeescript,
-            _ => unknown
-=======
-        match self.language {
             Language::Rust => include_str!("../resources/rust.ascii"),
             Language::Go => include_str!("../resources/go.ascii"),
             Language::Java => include_str!("../resources/java.ascii"),
@@ -445,7 +419,6 @@
             Language::Ruby => include_str!("../resources/ruby.ascii"),
             Language::R => include_str!("../resources/r.ascii"),
             _ => include_str!("../resources/unknown.ascii")
->>>>>>> 440e4a9f
         }
     }
 }