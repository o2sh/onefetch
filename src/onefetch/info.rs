use {
    crate::onefetch::{
        cli::Cli, commit_info::CommitInfo, error::*, language::Language, license::Detector,
    },
    colored::{Color, ColoredString, Colorize},
    git2::Repository,
    regex::Regex,
    tokio::process::Command,
};

pub struct Info {
    git_version: String,
    git_username: String,
    project_name: String,
    current_commit: CommitInfo,
    version: String,
    creation_date: String,
    pub dominant_language: Language,
    languages: Vec<(Language, f64)>,
    authors: Vec<(String, usize, usize)>,
    last_change: String,
    repo_url: String,
    commits: String,
    pending: String,
    repo_size: String,
    number_of_lines: usize,
    number_of_tags: usize,
    number_of_branches: usize,
    license: String,
    pub colors: Vec<Color>,
    pub config: Cli,
}

impl std::fmt::Display for Info {
    fn fmt(&self, f: &mut std::fmt::Formatter) -> std::fmt::Result {
        let color = match self.colors.get(0) {
            Some(&c) => c,
            None => Color::White,
        };
        if !self.config.disabled_fields.git_info {
            let git_info_length;
            if self.git_username != "" {
                git_info_length = self.git_username.len() + self.git_version.len() + 3;
                write!(
                    f,
                    "{} ~ ",
                    &self.get_formatted_info_label(&self.git_username, color)
                )?;
            } else {
                git_info_length = self.git_version.len();
            }
            write_buf(
                f,
                &self.get_formatted_info_label(&self.git_version, color),
                "",
            )?;
            let separator = "-".repeat(git_info_length);
            write_buf(f, &self.get_formatted_info_label("", color), &separator)?;
        }
        if !self.config.disabled_fields.project {
            let branches_str = match self.number_of_branches {
                0 => String::new(),
                1 => String::from("1 branch"),
                _ => format!("{} branches", self.number_of_branches),
            };

            let tags_str = match self.number_of_tags {
                0 => String::new(),
                1 => String::from("1 tag"),
                _ => format!("{} tags", self.number_of_tags),
            };

            let branches_tags_str = if tags_str.is_empty() && branches_str.is_empty() {
                String::new()
            } else if branches_str.is_empty() || tags_str.is_empty() {
                format!("({})", format!("{}{}", tags_str, branches_str))
            } else {
                format!("({}, {})", branches_str, tags_str)
            };

            let project_str = &self.get_formatted_info_label("Project: ", color);

            writeln!(
                f,
                "{}{} {}",
                project_str, self.project_name, branches_tags_str
            )?;
        }

        if !self.config.disabled_fields.head {
            write_buf(
                f,
                &self.get_formatted_info_label("HEAD: ", color),
                &self.current_commit,
            )?;
        }

        if !self.config.disabled_fields.pending && self.pending != "" {
            write_buf(
                f,
                &self.get_formatted_info_label("Pending: ", color),
                &self.pending,
            )?;
        }

        if !self.config.disabled_fields.version {
            write_buf(
                f,
                &self.get_formatted_info_label("Version: ", color),
                &self.version,
            )?;
        }

        if !self.config.disabled_fields.created {
            write_buf(
                f,
                &self.get_formatted_info_label("Created: ", color),
                &self.creation_date,
            )?;
        }

        if !self.config.disabled_fields.languages && !self.languages.is_empty() {
            if self.languages.len() > 1 {
                let title = "Languages: ";
                let pad = " ".repeat(title.len());
                let mut s = String::from("");
                let languages: Vec<(String, f64)> = {
                    let mut iter = self.languages.iter().map(|x| (format!("{}", x.0), x.1));
                    if self.languages.len() > 6 {
                        let mut languages = iter.by_ref().take(6).collect::<Vec<_>>();
                        let other_sum = iter.fold(0.0, |acc, x| acc + x.1);
                        languages.push(("Other".to_owned(), other_sum));
                        languages
                    } else {
                        iter.collect()
                    }
                };

                for (cnt, language) in languages.iter().enumerate() {
                    let formatted_number = format!("{:.*}", 1, language.1);
                    if cnt != 0 && cnt % 2 == 0 {
                        s = s + &format!("\n{}{} ({} %) ", pad, language.0, formatted_number);
                    } else {
                        s = s + &format!("{} ({} %) ", language.0, formatted_number);
                    }
                }
                writeln!(f, "{}{}", &self.get_formatted_info_label(title, color), s)?;
            } else {
                write_buf(
                    f,
                    &self.get_formatted_info_label("Language: ", color),
                    &self.dominant_language,
                )?;
            };
        }

        if !self.config.disabled_fields.authors && !self.authors.is_empty() {
            let title = if self.authors.len() > 1 {
                "Authors: "
            } else {
                "Author: "
            };

            writeln!(
                f,
                "{}{}% {} {}",
                &self.get_formatted_info_label(title, color),
                self.authors[0].2,
                self.authors[0].0,
                self.authors[0].1
            )?;

            let title = " ".repeat(title.len());

            for author in self.authors.iter().skip(1) {
                writeln!(
                    f,
                    "{}{}% {} {}",
                    &self.get_formatted_info_label(&title, color),
                    author.2,
                    author.0,
                    author.1
                )?;
            }
        }

        if !self.config.disabled_fields.last_change {
            write_buf(
                f,
                &self.get_formatted_info_label("Last change: ", color),
                &self.last_change,
            )?;
        }

        if !self.config.disabled_fields.repo {
            write_buf(
                f,
                &self.get_formatted_info_label("Repo: ", color),
                &self.repo_url,
            )?;
        }

        if !self.config.disabled_fields.commits {
            write_buf(
                f,
                &self.get_formatted_info_label("Commits: ", color),
                &self.commits,
            )?;
        }

        if !self.config.disabled_fields.lines_of_code {
            write_buf(
                f,
                &self.get_formatted_info_label("Lines of code: ", color),
                &self.number_of_lines,
            )?;
        }

        if !self.config.disabled_fields.size {
            write_buf(
                f,
                &self.get_formatted_info_label("Size: ", color),
                &self.repo_size,
            )?;
        }

        if !self.config.disabled_fields.license {
            write_buf(
                f,
                &self.get_formatted_info_label("License: ", color),
                &self.license,
            )?;
        }

        if !self.config.no_color_blocks {
            writeln!(
                f,
                "\n{0}{1}{2}{3}{4}{5}{6}{7}",
                "   ".on_black(),
                "   ".on_red(),
                "   ".on_green(),
                "   ".on_yellow(),
                "   ".on_blue(),
                "   ".on_magenta(),
                "   ".on_cyan(),
                "   ".on_white()
            )?;
        }

<<<<<<< HEAD
        let center_pad = "   ";
        let mut info_lines = buf.lines();

        if let Some(custom_image) = &self.config.image {
            if let Some(image_backend) = &self.config.image_backend {
                writeln!(
                    f,
                    "{}",
                    image_backend.add_image(
                        info_lines.map(|s| format!("{}{}", center_pad, s)).collect(),
                        custom_image,
                        self.config.image_colors
                    )
                )?;
            } else {
                panic!("No image backend found")
            }
        } else {
            let mut logo_lines =
                AsciiArt::new(self.get_ascii(), self.colors(), !self.config.no_bold);
            loop {
                match (logo_lines.next(), info_lines.next()) {
                    (Some(logo_line), Some(info_line)) => {
                        writeln!(f, "{}{}{:^}", logo_line, center_pad, info_line)?
                    }
                    (Some(logo_line), None) => writeln!(f, "{}", logo_line)?,
                    (None, Some(info_line)) => writeln!(
                        f,
                        "{:<width$}{}{:^}",
                        "",
                        center_pad,
                        info_line,
                        width = logo_lines.width()
                    )?,
                    (None, None) => {
                        writeln!(f, "\n")?;
                        break;
                    }
                }
            }
        }

=======
>>>>>>> c2883d1c
        Ok(())
    }
}

impl Info {
    #[tokio::main]
    pub async fn new(config: Cli) -> Result<Info> {
        let repo = Repository::discover(&config.path)
            .chain_err(|| "Could not find a valid git repo on the current path")?;
        let workdir = repo
            .workdir()
            .chain_err(|| "Unable to run onefetch on bare git repo")?;
        let workdir_str = workdir.to_str().unwrap();
        let (languages_stats, number_of_lines) =
            Language::get_language_statistics(workdir_str, &config.excluded)?;

        let (
            git_history,
            (number_of_tags, number_of_branches),
            (git_v, git_user),
            version,
            pending,
            repo_size,
        ) = futures::join!(
            Info::get_git_history(workdir_str, config.no_merges),
            Info::get_number_of_tags_branches(workdir_str),
            Info::get_git_version_and_username(workdir_str),
            Info::get_version(workdir_str),
            Info::get_pending_changes(workdir_str),
            Info::get_packed_size(workdir_str)
        );

        let (repository_name, repository_url) = Info::get_repo_name_and_url(&repo);
        let current_commit_info = Info::get_current_commit_info(&repo);
        let creation_date = Info::get_creation_date(&git_history);
        let number_of_commits = Info::get_number_of_commits(&git_history);
        let authors = Info::get_authors(&git_history, config.number_of_authors);
        let last_change = Info::get_date_of_last_commit(&git_history);
        let project_license = Detector::new()?.get_project_license(workdir_str);
        let dominant_language = Language::get_dominant_language(&languages_stats);
        let colors = Info::get_colors(
            &config.ascii_language,
            &dominant_language,
            &config.ascii_colors,
            config.true_color,
        );

        Ok(Info {
            git_version: git_v,
            git_username: git_user,
            project_name: repository_name,
            current_commit: current_commit_info?,
            version: version?,
            creation_date: creation_date?,
            dominant_language,
            languages: languages_stats,
            authors,
            last_change: last_change?,
            repo_url: repository_url,
            commits: number_of_commits,
            pending: pending?,
            repo_size: repo_size?,
            number_of_lines,
            number_of_tags,
            number_of_branches,
            license: project_license?,
            colors,
            config,
        })
    }

    async fn get_git_history(dir: &str, no_merges: bool) -> Vec<String> {
        let mut args = vec!["-C", dir, "log"];
        if no_merges {
            args.push("--no-merges");
        }

        args.push("--pretty=%cr\t%ae\t%an");

        let output = Command::new("git")
            .args(args)
            .output()
            .await
            .expect("Failed to execute git.");

        let output = String::from_utf8_lossy(&output.stdout);
        output.lines().map(|x| x.to_string()).collect::<Vec<_>>()
    }

    async fn get_number_of_tags_branches(dir: &str) -> (usize, usize) {
        let tags = {
            let output = Command::new("git")
                .args(vec!["-C", dir, "tag"])
                .output()
                .await
                .expect("Failed to execute git.");

            let tags = String::from_utf8_lossy(&output.stdout);

            tags.lines().count()
        };

        let branches = {
            let output = Command::new("git")
                .args(vec!["-C", dir, "branch", "-r"])
                .output()
                .await
                .expect("Failed to execute git.");

            let branches = String::from_utf8_lossy(&output.stdout);

            if branches.lines().count() > 0 {
                branches.lines().count() - 1 //Exclude origin/HEAD -> origin/master
            } else {
                0
            }
        };

        (tags, branches)
    }

    fn get_repo_name_and_url(repo: &Repository) -> (String, String) {
        let config = repo
            .config()
            .chain_err(|| "Could not retrieve git configuration data");
        let mut remote_url = String::new();
        let mut repository_name = String::new();

        let remote_regex = Regex::new(r"remote\.[a-zA-Z0-9]+\.url").unwrap();

        for entry in &config.unwrap().entries(None).unwrap() {
            let entry = entry.unwrap();
            if remote_regex.is_match(entry.name().unwrap()) {
                remote_url = entry.value().unwrap().to_string()
            };
        }

        let name_parts: Vec<&str> = remote_url.split('/').collect();

        if !name_parts.is_empty() {
            let mut i = 1;
            while repository_name.is_empty() && i <= name_parts.len() {
                repository_name = name_parts[name_parts.len() - i].to_string();
                i += 1;
            }
        }

        if repository_name.contains(".git") {
            let repo_name = repository_name.clone();
            let parts: Vec<&str> = repo_name.split(".git").collect();
            repository_name = parts[0].to_string();
        }

        (repository_name, remote_url)
    }

    fn get_current_commit_info(repo: &Repository) -> Result<CommitInfo> {
        let head = repo
            .head()
            .chain_err(|| "Error while retrieving reference information")?;
        let head_oid = head
            .target()
            .ok_or("Error while retrieving reference information")?;
        let refs = repo
            .references()
            .chain_err(|| "Error while retrieving reference information")?;
        let refs_info = refs
            .filter_map(|reference| match reference {
                Ok(reference) => match (reference.target(), reference.shorthand()) {
                    (Some(oid), Some(shorthand)) if oid == head_oid => {
                        Some(if reference.is_tag() {
                            String::from("tags/") + shorthand
                        } else {
                            String::from(shorthand)
                        })
                    }
                    _ => None,
                },
                Err(_) => None,
            })
            .collect::<Vec<String>>();
        Ok(CommitInfo::new(head_oid, refs_info))
    }

    fn get_authors(git_history: &[String], n: usize) -> Vec<(String, usize, usize)> {
        let mut authors = std::collections::HashMap::new();
        let mut author_name_by_email = std::collections::HashMap::new();
        let mut total_commits = 0;
        for line in git_history {
            let author_email = line.split('\t').collect::<Vec<_>>()[1].to_string();
            let author_name = line.split('\t').collect::<Vec<_>>()[2].to_string();
            let commit_count = authors.entry(author_email.to_string()).or_insert(0);
            author_name_by_email
                .entry(author_email.to_string())
                .or_insert(author_name);
            *commit_count += 1;
            total_commits += 1;
        }

        let mut authors: Vec<(String, usize)> = authors.into_iter().collect();
        authors.sort_by(|(_, a_count), (_, b_count)| b_count.cmp(a_count));

        authors.truncate(n);

        let authors: Vec<(String, usize, usize)> = authors
            .into_iter()
            .map(|(author, count)| {
                (
                    author_name_by_email
                        .get(&author)
                        .unwrap()
                        .trim_matches('\'')
                        .to_string(),
                    count,
                    count * 100 / total_commits,
                )
            })
            .collect();

        authors
    }

    async fn get_git_version_and_username(dir: &str) -> (String, String) {
        let version = Command::new("git")
            .arg("--version")
            .output()
            .await
            .expect("Failed to execute git.");
        let version = String::from_utf8_lossy(&version.stdout).replace('\n', "");

        let username = Command::new("git")
            .arg("-C")
            .arg(dir)
            .arg("config")
            .arg("--get")
            .arg("user.name")
            .output()
            .await
            .expect("Failed to execute git.");
        let username = String::from_utf8_lossy(&username.stdout).replace('\n', "");
        (version, username)
    }

    async fn get_version(dir: &str) -> Result<String> {
        let output = Command::new("git")
            .arg("-C")
            .arg(dir)
            .arg("describe")
            .arg("--abbrev=0")
            .arg("--tags")
            .output()
            .await
            .expect("Failed to execute git.");

        let output = String::from_utf8_lossy(&output.stdout);

        if output == "" {
            Ok("??".into())
        } else {
            Ok(output.to_string().replace('\n', ""))
        }
    }

    fn get_number_of_commits(git_history: &[String]) -> String {
        let number_of_commits = git_history.len();
        number_of_commits.to_string()
    }

    async fn get_pending_changes(dir: &str) -> Result<String> {
        let output = Command::new("git")
            .arg("-C")
            .arg(dir)
            .arg("status")
            .arg("--porcelain")
            .output()
            .await
            .expect("Failed to execute git.");

        let output = String::from_utf8_lossy(&output.stdout);

        if output == "" {
            Ok("".into())
        } else {
            let lines = output.lines();

            let mut deleted = 0;
            let mut added = 0;
            let mut modified = 0;

            for line in lines {
                let prefix = &line[..2];

                match prefix.trim() {
                    "D" => deleted += 1,
                    "A" | "AM" | "??" => added += 1,
                    "M" | "MM" | "R" => modified += 1,
                    _ => {}
                }
            }

            let mut result = String::from("");
            if modified > 0 {
                result = format!("{}+-", modified)
            }

            if added > 0 {
                result = format!("{} {}+", result, added);
            }

            if deleted > 0 {
                result = format!("{} {}-", result, deleted);
            }

            Ok(result.trim().into())
        }
    }

    async fn get_packed_size(dir: &str) -> Result<String> {
        let output = Command::new("git")
            .arg("-C")
            .arg(dir)
            .arg("count-objects")
            .arg("-vH")
            .output()
            .await
            .expect("Failed to execute git.");

        let output = String::from_utf8_lossy(&output.stdout);
        let lines = output.to_string();
        let size_line = lines
            .split('\n')
            .find(|line| line.starts_with("size-pack:"));

        let repo_size = match size_line {
            None => "??",
            Some(size_str) => &(size_str[11..]),
        };

        let output = Command::new("git")
            .arg("-C")
            .arg(dir)
            .arg("ls-files")
            .output()
            .await
            .expect("Failed to execute git.");
        // To check if command executed successfully or not
        let error = &output.stderr;

        if error.is_empty() {
            let output = String::from_utf8_lossy(&output.stdout);

            let lines = output.to_string();
            let files_list = lines.split('\n');
            let mut files_count: u128 = 0;
            for _file in files_list {
                files_count += 1;
            }
            files_count -= 1; // As splitting giving one line extra(blank).
            let res = repo_size.to_owned() + (" (") + &(files_count.to_string()) + (" files)");
            Ok(res)
        } else {
            let res = repo_size;
            Ok(res.into())
        }
    }

    fn get_date_of_last_commit(git_history: &[String]) -> Result<String> {
        let last_commit = git_history.first();

        let output = match last_commit {
            Some(date) => date.split('\t').collect::<Vec<_>>()[0].to_string(),
            None => "??".into(),
        };

        Ok(output)
    }

    fn get_creation_date(git_history: &[String]) -> Result<String> {
        let first_commit = git_history.last();

        let output = match first_commit {
            Some(creation_time) => creation_time.split('\t').collect::<Vec<_>>()[0].to_string(),
            None => "??".into(),
        };

        Ok(output)
    }

    fn get_formatted_info_label(&self, label: &str, color: Color) -> ColoredString {
        let formatted_label = label.color(color);
        if self.config.no_bold {
            formatted_label
        } else {
            formatted_label.bold()
        }
    }

    fn get_colors(
        ascii_language: &Language,
        dominant_language: &Language,
        ascii_colors: &[String],
        true_color: bool,
    ) -> Vec<Color> {
        let language = if let Language::Unknown = ascii_language {
            &dominant_language
        } else {
            &ascii_language
        };

        let colors = language.get_colors(true_color);

        let colors: Vec<Color> = colors
            .iter()
            .enumerate()
            .map(|(index, default_color)| {
                if let Some(color_num) = ascii_colors.get(index) {
                    if let Some(color) = Info::num_to_color(color_num) {
                        return color;
                    }
                }
                *default_color
            })
            .collect();
        colors
    }

    fn num_to_color(num: &str) -> Option<Color> {
        let color = match num {
            "0" => Color::Black,
            "1" => Color::Red,
            "2" => Color::Green,
            "3" => Color::Yellow,
            "4" => Color::Blue,
            "5" => Color::Magenta,
            "6" => Color::Cyan,
            "7" => Color::White,
            "8" => Color::BrightBlack,
            "9" => Color::BrightRed,
            "10" => Color::BrightGreen,
            "11" => Color::BrightYellow,
            "12" => Color::BrightBlue,
            "13" => Color::BrightMagenta,
            "14" => Color::BrightCyan,
            "15" => Color::BrightWhite,
            _ => return None,
        };
        Some(color)
    }
}

fn write_buf<T: std::fmt::Display>(
    buffer: &mut std::fmt::Formatter,
    title: &ColoredString,
    content: T,
) -> std::fmt::Result {
    writeln!(buffer, "{}{}", title, content)
}<|MERGE_RESOLUTION|>--- conflicted
+++ resolved
@@ -247,51 +247,6 @@
             )?;
         }
 
-<<<<<<< HEAD
-        let center_pad = "   ";
-        let mut info_lines = buf.lines();
-
-        if let Some(custom_image) = &self.config.image {
-            if let Some(image_backend) = &self.config.image_backend {
-                writeln!(
-                    f,
-                    "{}",
-                    image_backend.add_image(
-                        info_lines.map(|s| format!("{}{}", center_pad, s)).collect(),
-                        custom_image,
-                        self.config.image_colors
-                    )
-                )?;
-            } else {
-                panic!("No image backend found")
-            }
-        } else {
-            let mut logo_lines =
-                AsciiArt::new(self.get_ascii(), self.colors(), !self.config.no_bold);
-            loop {
-                match (logo_lines.next(), info_lines.next()) {
-                    (Some(logo_line), Some(info_line)) => {
-                        writeln!(f, "{}{}{:^}", logo_line, center_pad, info_line)?
-                    }
-                    (Some(logo_line), None) => writeln!(f, "{}", logo_line)?,
-                    (None, Some(info_line)) => writeln!(
-                        f,
-                        "{:<width$}{}{:^}",
-                        "",
-                        center_pad,
-                        info_line,
-                        width = logo_lines.width()
-                    )?,
-                    (None, None) => {
-                        writeln!(f, "\n")?;
-                        break;
-                    }
-                }
-            }
-        }
-
-=======
->>>>>>> c2883d1c
         Ok(())
     }
 }
