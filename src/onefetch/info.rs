use {
    crate::onefetch::{
        cli::Cli, commit_info::CommitInfo, error::*, language::Language, license::Detector,
    },
    colored::{Color, ColoredString, Colorize},
    git2::Repository,
    regex::Regex,
    tokio::process::Command,
};

pub struct Info {
    git_version: String,
    git_username: String,
    project_name: String,
    current_commit: CommitInfo,
    version: String,
    creation_date: String,
    pub dominant_language: Language,
    languages: Vec<(Language, f64)>,
    authors: Vec<(String, usize, usize)>,
    last_change: String,
    repo_url: String,
    commits: String,
    pending: String,
    repo_size: String,
    number_of_lines: usize,
    number_of_tags: usize,
    number_of_branches: usize,
    license: String,
    pub colors: Vec<Color>,
    pub config: Cli,
}

impl std::fmt::Display for Info {
    fn fmt(&self, f: &mut std::fmt::Formatter) -> std::fmt::Result {
        let color = match self.colors.get(0) {
            Some(&c) => c,
            None => Color::White,
        };
        if !self.config.disabled_fields.git_info {
            let git_info_length;
            if self.git_username != "" {
                git_info_length = self.git_username.len() + self.git_version.len() + 3;
                write!(
                    f,
                    "{} ~ ",
                    &self.get_formatted_info_label(&self.git_username, color)
                )?;
            } else {
                git_info_length = self.git_version.len();
            }
            write_buf(
                f,
                &self.get_formatted_info_label(&self.git_version, color),
                "",
            )?;
            let separator = "-".repeat(git_info_length);
            write_buf(f, &self.get_formatted_info_label("", color), &separator)?;
        }
        if !self.config.disabled_fields.project {
            let branches_str = match self.number_of_branches {
                0 => String::new(),
                1 => String::from("1 branch"),
                _ => format!("{} branches", self.number_of_branches),
            };

            let tags_str = match self.number_of_tags {
                0 => String::new(),
                1 => String::from("1 tag"),
                _ => format!("{} tags", self.number_of_tags),
            };

            let branches_tags_str = if tags_str.is_empty() && branches_str.is_empty() {
                String::new()
            } else if branches_str.is_empty() || tags_str.is_empty() {
                format!("({})", format!("{}{}", tags_str, branches_str))
            } else {
                format!("({}, {})", branches_str, tags_str)
            };

            let project_str = &self.get_formatted_info_label("Project: ", color);

            writeln!(
                f,
                "{}{} {}",
                project_str, self.project_name, branches_tags_str
            )?;
        }

        if !self.config.disabled_fields.head {
            write_buf(
                f,
                &self.get_formatted_info_label("HEAD: ", color),
                &self.current_commit,
            )?;
        }

        if !self.config.disabled_fields.pending && self.pending != "" {
            write_buf(
                f,
                &self.get_formatted_info_label("Pending: ", color),
                &self.pending,
            )?;
        }

        if !self.config.disabled_fields.version {
            write_buf(
                f,
                &self.get_formatted_info_label("Version: ", color),
                &self.version,
            )?;
        }

        if !self.config.disabled_fields.created {
            write_buf(
                f,
                &self.get_formatted_info_label("Created: ", color),
                &self.creation_date,
            )?;
        }

        if !self.config.disabled_fields.languages && !self.languages.is_empty() {
            if self.languages.len() > 1 {
                let title = "Languages: ";
                let pad = " ".repeat(title.len());
                let mut s = String::from("");
                let languages: Vec<(String, f64)> = {
                    let mut iter = self.languages.iter().map(|x| (format!("{}", x.0), x.1));
                    if self.languages.len() > 6 {
                        let mut languages = iter.by_ref().take(6).collect::<Vec<_>>();
                        let other_sum = iter.fold(0.0, |acc, x| acc + x.1);
                        languages.push(("Other".to_owned(), other_sum));
                        languages
                    } else {
                        iter.collect()
                    }
                };

                for (cnt, language) in languages.iter().enumerate() {
                    let formatted_number = format!("{:.*}", 1, language.1);
                    if cnt != 0 && cnt % 2 == 0 {
                        s = s + &format!("\n{}{} ({} %) ", pad, language.0, formatted_number);
                    } else {
                        s = s + &format!("{} ({} %) ", language.0, formatted_number);
                    }
                }
                writeln!(f, "{}{}", &self.get_formatted_info_label(title, color), s)?;
            } else {
                write_buf(
                    f,
                    &self.get_formatted_info_label("Language: ", color),
                    &self.dominant_language,
                )?;
            };
        }

        if !self.config.disabled_fields.authors && !self.authors.is_empty() {
            let title = if self.authors.len() > 1 {
                "Authors: "
            } else {
                "Author: "
            };

            writeln!(
                f,
                "{}{}% {} {}",
                &self.get_formatted_info_label(title, color),
                self.authors[0].2,
                self.authors[0].0,
                self.authors[0].1
            )?;

            let title = " ".repeat(title.len());

            for author in self.authors.iter().skip(1) {
                writeln!(
                    f,
                    "{}{}% {} {}",
                    &self.get_formatted_info_label(&title, color),
                    author.2,
                    author.0,
                    author.1
                )?;
            }
        }

        if !self.config.disabled_fields.last_change {
            write_buf(
                f,
                &self.get_formatted_info_label("Last change: ", color),
                &self.last_change,
            )?;
        }

        if !self.config.disabled_fields.repo {
            write_buf(
                f,
                &self.get_formatted_info_label("Repo: ", color),
                &self.repo_url,
            )?;
        }

        if !self.config.disabled_fields.commits {
            write_buf(
                f,
                &self.get_formatted_info_label("Commits: ", color),
                &self.commits,
            )?;
        }

        if !self.config.disabled_fields.lines_of_code {
            write_buf(
                f,
                &self.get_formatted_info_label("Lines of code: ", color),
                &self.number_of_lines,
            )?;
        }

        if !self.config.disabled_fields.size {
            write_buf(
                f,
                &self.get_formatted_info_label("Size: ", color),
                &self.repo_size,
            )?;
        }

        if !self.config.disabled_fields.license {
            write_buf(
                f,
                &self.get_formatted_info_label("License: ", color),
                &self.license,
            )?;
        }

        if !self.config.no_color_blocks {
            writeln!(
                f,
                "\n{0}{1}{2}{3}{4}{5}{6}{7}",
                "   ".on_black(),
                "   ".on_red(),
                "   ".on_green(),
                "   ".on_yellow(),
                "   ".on_blue(),
                "   ".on_magenta(),
                "   ".on_cyan(),
                "   ".on_white()
            )?;
        }

<<<<<<< HEAD
        let center_pad = "   ";
        let mut info_lines = buf.lines();

        if let Some(custom_image) = &self.config.image {
            writeln!(
                f,
                "{}",
                self.config.image_backend.as_ref().unwrap().add_image(
                    info_lines.map(|s| format!("{}{}", center_pad, s)).collect(),
                    custom_image
                )
            )?;
        } else {
            let mut logo_lines = if let Some(custom_ascii) = &self.config.ascii_input {
                AsciiArt::new(custom_ascii, Vec::new(), !self.config.no_bold)
            } else {
                AsciiArt::new(self.get_ascii(), self.colors(), !self.config.no_bold)
            };

            loop {
                match (logo_lines.next(), info_lines.next()) {
                    (Some(logo_line), Some(info_line)) => {
                        writeln!(f, "{}{}{:^}", logo_line, center_pad, info_line)?
                    }
                    (Some(logo_line), None) => writeln!(f, "{}", logo_line)?,
                    (None, Some(info_line)) => writeln!(
                        f,
                        "{:<width$}{}{:^}",
                        "",
                        center_pad,
                        info_line,
                        width = logo_lines.width()
                    )?,
                    (None, None) => {
                        writeln!(f, "\n")?;
                        break;
                    }
                }
            }
        }

=======
>>>>>>> 1c07cfb4
        Ok(())
    }
}

impl Info {
    #[tokio::main]
    pub async fn new(config: Cli) -> Result<Info> {
        let repo = Repository::discover(&config.path)
            .chain_err(|| "Could not find a valid git repo on the current path")?;
        let workdir = repo
            .workdir()
            .chain_err(|| "Unable to run onefetch on bare git repo")?;
        let workdir_str = workdir.to_str().unwrap();
        let (languages_stats, number_of_lines) =
            Language::get_language_statistics(workdir_str, &config.excluded)?;

        let (
            git_history,
            (number_of_tags, number_of_branches),
            (git_v, git_user),
            version,
            pending,
            repo_size,
        ) = futures::join!(
            Info::get_git_history(workdir_str, config.no_merges),
            Info::get_number_of_tags_branches(workdir_str),
            Info::get_git_version_and_username(workdir_str),
            Info::get_version(workdir_str),
            Info::get_pending_changes(workdir_str),
            Info::get_packed_size(workdir_str)
        );

        let (repository_name, repository_url) = Info::get_repo_name_and_url(&repo);
        let current_commit_info = Info::get_current_commit_info(&repo);
        let creation_date = Info::get_creation_date(&git_history);
        let number_of_commits = Info::get_number_of_commits(&git_history);
        let authors = Info::get_authors(&git_history, config.number_of_authors);
        let last_change = Info::get_date_of_last_commit(&git_history);
        let project_license = Detector::new()?.get_project_license(workdir_str);
        let dominant_language = Language::get_dominant_language(&languages_stats);
        let colors = Info::get_colors(
            &config.ascii_language,
            &dominant_language,
            &config.ascii_colors,
            config.true_color,
        );

        Ok(Info {
            git_version: git_v,
            git_username: git_user,
            project_name: repository_name,
            current_commit: current_commit_info?,
            version: version?,
            creation_date: creation_date?,
            dominant_language,
            languages: languages_stats,
            authors,
            last_change: last_change?,
            repo_url: repository_url,
            commits: number_of_commits,
            pending: pending?,
            repo_size: repo_size?,
            number_of_lines,
            number_of_tags,
            number_of_branches,
            license: project_license?,
            colors,
            config,
        })
    }

    async fn get_git_history(dir: &str, no_merges: bool) -> Vec<String> {
        let mut args = vec!["-C", dir, "log"];
        if no_merges {
            args.push("--no-merges");
        }

        args.push("--pretty=%cr\t%ae\t%an");

        let output = Command::new("git")
            .args(args)
            .output()
            .await
            .expect("Failed to execute git.");

        let output = String::from_utf8_lossy(&output.stdout);
        output.lines().map(|x| x.to_string()).collect::<Vec<_>>()
    }

    async fn get_number_of_tags_branches(dir: &str) -> (usize, usize) {
        let tags = {
            let output = Command::new("git")
                .args(vec!["-C", dir, "tag"])
                .output()
                .await
                .expect("Failed to execute git.");

            let tags = String::from_utf8_lossy(&output.stdout);

            tags.lines().count()
        };

        let branches = {
            let output = Command::new("git")
                .args(vec!["-C", dir, "branch", "-r"])
                .output()
                .await
                .expect("Failed to execute git.");

            let branches = String::from_utf8_lossy(&output.stdout);

            if branches.lines().count() > 0 {
                branches.lines().count() - 1 //Exclude origin/HEAD -> origin/master
            } else {
                0
            }
        };

        (tags, branches)
    }

    fn get_repo_name_and_url(repo: &Repository) -> (String, String) {
        let config = repo
            .config()
            .chain_err(|| "Could not retrieve git configuration data");
        let mut remote_url = String::new();
        let mut repository_name = String::new();

        let remote_regex = Regex::new(r"remote\.[a-zA-Z0-9]+\.url").unwrap();

        for entry in &config.unwrap().entries(None).unwrap() {
            let entry = entry.unwrap();
            if remote_regex.is_match(entry.name().unwrap()) {
                remote_url = entry.value().unwrap().to_string()
            };
        }

        let name_parts: Vec<&str> = remote_url.split('/').collect();

        if !name_parts.is_empty() {
            let mut i = 1;
            while repository_name.is_empty() && i <= name_parts.len() {
                repository_name = name_parts[name_parts.len() - i].to_string();
                i += 1;
            }
        }

        if repository_name.contains(".git") {
            let repo_name = repository_name.clone();
            let parts: Vec<&str> = repo_name.split(".git").collect();
            repository_name = parts[0].to_string();
        }

        (repository_name, remote_url)
    }

    fn get_current_commit_info(repo: &Repository) -> Result<CommitInfo> {
        let head = repo
            .head()
            .chain_err(|| "Error while retrieving reference information")?;
        let head_oid = head
            .target()
            .ok_or("Error while retrieving reference information")?;
        let refs = repo
            .references()
            .chain_err(|| "Error while retrieving reference information")?;
        let refs_info = refs
            .filter_map(|reference| match reference {
                Ok(reference) => match (reference.target(), reference.shorthand()) {
                    (Some(oid), Some(shorthand)) if oid == head_oid => {
                        Some(if reference.is_tag() {
                            String::from("tags/") + shorthand
                        } else {
                            String::from(shorthand)
                        })
                    }
                    _ => None,
                },
                Err(_) => None,
            })
            .collect::<Vec<String>>();
        Ok(CommitInfo::new(head_oid, refs_info))
    }

    fn get_authors(git_history: &[String], n: usize) -> Vec<(String, usize, usize)> {
        let mut authors = std::collections::HashMap::new();
        let mut author_name_by_email = std::collections::HashMap::new();
        let mut total_commits = 0;
        for line in git_history {
            let author_email = line.split('\t').collect::<Vec<_>>()[1].to_string();
            let author_name = line.split('\t').collect::<Vec<_>>()[2].to_string();
            let commit_count = authors.entry(author_email.to_string()).or_insert(0);
            author_name_by_email
                .entry(author_email.to_string())
                .or_insert(author_name);
            *commit_count += 1;
            total_commits += 1;
        }

        let mut authors: Vec<(String, usize)> = authors.into_iter().collect();
        authors.sort_by(|(_, a_count), (_, b_count)| b_count.cmp(a_count));

        authors.truncate(n);

        let authors: Vec<(String, usize, usize)> = authors
            .into_iter()
            .map(|(author, count)| {
                (
                    author_name_by_email
                        .get(&author)
                        .unwrap()
                        .trim_matches('\'')
                        .to_string(),
                    count,
                    count * 100 / total_commits,
                )
            })
            .collect();

        authors
    }

    async fn get_git_version_and_username(dir: &str) -> (String, String) {
        let version = Command::new("git")
            .arg("--version")
            .output()
            .await
            .expect("Failed to execute git.");
        let version = String::from_utf8_lossy(&version.stdout).replace('\n', "");

        let username = Command::new("git")
            .arg("-C")
            .arg(dir)
            .arg("config")
            .arg("--get")
            .arg("user.name")
            .output()
            .await
            .expect("Failed to execute git.");
        let username = String::from_utf8_lossy(&username.stdout).replace('\n', "");
        (version, username)
    }

    async fn get_version(dir: &str) -> Result<String> {
        let output = Command::new("git")
            .arg("-C")
            .arg(dir)
            .arg("describe")
            .arg("--abbrev=0")
            .arg("--tags")
            .output()
            .await
            .expect("Failed to execute git.");

        let output = String::from_utf8_lossy(&output.stdout);

        if output == "" {
            Ok("??".into())
        } else {
            Ok(output.to_string().replace('\n', ""))
        }
    }

    fn get_number_of_commits(git_history: &[String]) -> String {
        let number_of_commits = git_history.len();
        number_of_commits.to_string()
    }

    async fn get_pending_changes(dir: &str) -> Result<String> {
        let output = Command::new("git")
            .arg("-C")
            .arg(dir)
            .arg("status")
            .arg("--porcelain")
            .output()
            .await
            .expect("Failed to execute git.");

        let output = String::from_utf8_lossy(&output.stdout);

        if output == "" {
            Ok("".into())
        } else {
            let lines = output.lines();

            let mut deleted = 0;
            let mut added = 0;
            let mut modified = 0;

            for line in lines {
                let prefix = &line[..2];

                match prefix.trim() {
                    "D" => deleted += 1,
                    "A" | "AM" | "??" => added += 1,
                    "M" | "MM" | "R" => modified += 1,
                    _ => {}
                }
            }

            let mut result = String::from("");
            if modified > 0 {
                result = format!("{}+-", modified)
            }

            if added > 0 {
                result = format!("{} {}+", result, added);
            }

            if deleted > 0 {
                result = format!("{} {}-", result, deleted);
            }

            Ok(result.trim().into())
        }
    }

    async fn get_packed_size(dir: &str) -> Result<String> {
        let output = Command::new("git")
            .arg("-C")
            .arg(dir)
            .arg("count-objects")
            .arg("-vH")
            .output()
            .await
            .expect("Failed to execute git.");

        let output = String::from_utf8_lossy(&output.stdout);
        let lines = output.to_string();
        let size_line = lines
            .split('\n')
            .find(|line| line.starts_with("size-pack:"));

        let repo_size = match size_line {
            None => "??",
            Some(size_str) => &(size_str[11..]),
        };

        let output = Command::new("git")
            .arg("-C")
            .arg(dir)
            .arg("ls-files")
            .output()
            .await
            .expect("Failed to execute git.");
        // To check if command executed successfully or not
        let error = &output.stderr;

        if error.is_empty() {
            let output = String::from_utf8_lossy(&output.stdout);

            let lines = output.to_string();
            let files_list = lines.split('\n');
            let mut files_count: u128 = 0;
            for _file in files_list {
                files_count += 1;
            }
            files_count -= 1; // As splitting giving one line extra(blank).
            let res = repo_size.to_owned() + (" (") + &(files_count.to_string()) + (" files)");
            Ok(res)
        } else {
            let res = repo_size;
            Ok(res.into())
        }
    }

    fn get_date_of_last_commit(git_history: &[String]) -> Result<String> {
        let last_commit = git_history.first();

        let output = match last_commit {
            Some(date) => date.split('\t').collect::<Vec<_>>()[0].to_string(),
            None => "??".into(),
        };

        Ok(output)
    }

    fn get_creation_date(git_history: &[String]) -> Result<String> {
        let first_commit = git_history.last();

        let output = match first_commit {
            Some(creation_time) => creation_time.split('\t').collect::<Vec<_>>()[0].to_string(),
            None => "??".into(),
        };

        Ok(output)
    }

    fn get_formatted_info_label(&self, label: &str, color: Color) -> ColoredString {
        let formatted_label = label.color(color);
        if self.config.no_bold {
            formatted_label
        } else {
            formatted_label.bold()
        }
    }

    fn get_colors(
        ascii_language: &Language,
        dominant_language: &Language,
        ascii_colors: &[String],
        true_color: bool,
    ) -> Vec<Color> {
        let language = if let Language::Unknown = ascii_language {
            &dominant_language
        } else {
            &ascii_language
        };

        let colors = language.get_colors(true_color);

        let colors: Vec<Color> = colors
            .iter()
            .enumerate()
            .map(|(index, default_color)| {
                if let Some(color_num) = ascii_colors.get(index) {
                    if let Some(color) = Info::num_to_color(color_num) {
                        return color;
                    }
                }
                *default_color
            })
            .collect();
        colors
    }

    fn num_to_color(num: &str) -> Option<Color> {
        let color = match num {
            "0" => Color::Black,
            "1" => Color::Red,
            "2" => Color::Green,
            "3" => Color::Yellow,
            "4" => Color::Blue,
            "5" => Color::Magenta,
            "6" => Color::Cyan,
            "7" => Color::White,
            "8" => Color::BrightBlack,
            "9" => Color::BrightRed,
            "10" => Color::BrightGreen,
            "11" => Color::BrightYellow,
            "12" => Color::BrightBlue,
            "13" => Color::BrightMagenta,
            "14" => Color::BrightCyan,
            "15" => Color::BrightWhite,
            _ => return None,
        };
        Some(color)
    }
}

fn write_buf<T: std::fmt::Display>(
    buffer: &mut std::fmt::Formatter,
    title: &ColoredString,
    content: T,
) -> std::fmt::Result {
    writeln!(buffer, "{}{}", title, content)
}<|MERGE_RESOLUTION|>--- conflicted
+++ resolved
@@ -247,50 +247,6 @@
             )?;
         }
 
-<<<<<<< HEAD
-        let center_pad = "   ";
-        let mut info_lines = buf.lines();
-
-        if let Some(custom_image) = &self.config.image {
-            writeln!(
-                f,
-                "{}",
-                self.config.image_backend.as_ref().unwrap().add_image(
-                    info_lines.map(|s| format!("{}{}", center_pad, s)).collect(),
-                    custom_image
-                )
-            )?;
-        } else {
-            let mut logo_lines = if let Some(custom_ascii) = &self.config.ascii_input {
-                AsciiArt::new(custom_ascii, Vec::new(), !self.config.no_bold)
-            } else {
-                AsciiArt::new(self.get_ascii(), self.colors(), !self.config.no_bold)
-            };
-
-            loop {
-                match (logo_lines.next(), info_lines.next()) {
-                    (Some(logo_line), Some(info_line)) => {
-                        writeln!(f, "{}{}{:^}", logo_line, center_pad, info_line)?
-                    }
-                    (Some(logo_line), None) => writeln!(f, "{}", logo_line)?,
-                    (None, Some(info_line)) => writeln!(
-                        f,
-                        "{:<width$}{}{:^}",
-                        "",
-                        center_pad,
-                        info_line,
-                        width = logo_lines.width()
-                    )?,
-                    (None, None) => {
-                        writeln!(f, "\n")?;
-                        break;
-                    }
-                }
-            }
-        }
-
-=======
->>>>>>> 1c07cfb4
         Ok(())
     }
 }
