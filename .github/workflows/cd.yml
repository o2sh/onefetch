name: CD
on:
  release:
    types: [released]

jobs:
  deploy:
    strategy:
      fail-fast: false
      matrix:
        os: [ubuntu-latest, macos-latest, windows-latest]
    runs-on: ${{ matrix.os }}

    steps:
      - uses: actions/checkout@v3

      - name: Install Rust
        uses: actions-rs/toolchain@v1
        with:
          toolchain: stable
          profile: minimal
          components: clippy

      - name: Build
        run: make build

      - name: Build Release Mac
        if: matrix.os == 'macos-latest'
        run: make release-mac

      - name: Build Release Linux
        if: matrix.os == 'ubuntu-latest'
        run: make release-linux

      - name: Build Release Win
        if: matrix.os == 'windows-latest'
        run: make release-win

      - name: Release
        uses: softprops/action-gh-release@v1
        with:
          files: |
            ./release/*.tar.gz
            ./release/*.zip
            ./onefetch-setup.exe
        env:
          GITHUB_TOKEN: ${{ secrets.GITHUB_TOKEN }}

      - name: Bump homebrew-core formula
        uses: mislav/bump-homebrew-formula-action@v1
        if: matrix.os == 'macos-latest'
        env:
          COMMITTER_TOKEN: ${{ secrets.BREW_TOKEN }}
        with:
<<<<<<< HEAD
          formula-name: onefetch

  winget-pkg-release:
    needs: [ deploy ]
    runs-on: windows-latest

    steps:
      - name: Publish executable to WinGet
        uses: vedantmgoyal2009/vedantmgoyal2009/winget-pkgs-automation/releaser-action@v1.0.0
        with:
          identifier: o2sh.onefetch
          installers-regex: '\.exe$'
          delete-previous-version: 'true'
          token: ${{ secrets.WINGET_TOKEN }}
=======
          formula-name: onefetch
>>>>>>> 0eb642a5
<|MERGE_RESOLUTION|>--- conflicted
+++ resolved
@@ -52,7 +52,6 @@
         env:
           COMMITTER_TOKEN: ${{ secrets.BREW_TOKEN }}
         with:
-<<<<<<< HEAD
           formula-name: onefetch
 
   winget-pkg-release:
@@ -66,7 +65,4 @@
           identifier: o2sh.onefetch
           installers-regex: '\.exe$'
           delete-previous-version: 'true'
-          token: ${{ secrets.WINGET_TOKEN }}
-=======
-          formula-name: onefetch
->>>>>>> 0eb642a5
+          token: ${{ secrets.WINGET_TOKEN }}