--- conflicted
+++ resolved
@@ -1,10 +1,8 @@
 use anyhow::Result;
 use gix::{open, Repository, ThreadSafeRepository};
-<<<<<<< HEAD
-use onefetch::cli::{Config, When};
-=======
-use onefetch::cli::{CliOptions, TextForamttingCliOptions};
->>>>>>> 20f43906
+use onefetch::cli::{
+    AsciiCliOptions, CliOptions, TextForamttingCliOptions, VisualsCliOptions, When,
+};
 use onefetch::info::{get_work_dir, Info};
 
 fn repo(name: &str) -> Result<Repository> {
@@ -68,14 +66,24 @@
 #[test]
 fn test_repo_with_token_url() -> Result<()> {
     let repo = repo("repo_with_token_url.sh")?;
-    let config: Config = Config {
+    let config: CliOptions = CliOptions {
         input: repo.path().to_path_buf(),
         // NOTE: Normalizing for a snapshot
-        no_bold: true,
-        no_color_palette: true,
-        text_colors: Vec::new(),
-        iso_time: true,
-        true_color: When::Never,
+        text_formatting: TextForamttingCliOptions {
+            text_colors: Vec::new(),
+            iso_time: true,
+            no_bold: true,
+            ..Default::default()
+        },
+        ascii: AsciiCliOptions {
+            ascii_colors: Vec::new(),
+            true_color: When::Never,
+            ..Default::default()
+        },
+        visuals: VisualsCliOptions {
+            no_color_palette: true,
+            ..Default::default()
+        },
         ..Default::default()
     };
     let info = Info::new(&config)?;
